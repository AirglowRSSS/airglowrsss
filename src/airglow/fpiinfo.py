# This module is an interface for obtaining site and instrument information
# for all of our FPIs (and potentially others' as well)
#
# When information needs to be added or updated, the "_sites",
# "_dates", and "_instruments" global variables defined below should be changed. Also, the function
# "get_instr_info" may need to be changed if a parameter of an instrument
# depends on the date (e.g., minime06's ccd changed on 2/16/2012)
#
# All users should access this information through the functions in this module.

import datetime
import numpy as np
import ephem

# Define the start and stop dates of the instruments at each site.
# (Dates are inclusive, meaning that the instrument is at the site
#  on both its start and stop dates)
# HISTORY:
#   19 Jul 2013 bjh: Initialized dates by looking at data on remote2.
#   07 Aug 2013 bjh: Moved look direction information from obsfiles to here.

_dates = {}

_dates['minime01'] = {}
_dates['minime01']['uao'] = { 'start': datetime.datetime(2007, 8,27),
                              'stop' : datetime.datetime(2008,10,31), }
_dates['minime01']['car'] = { 'start': datetime.datetime(2009, 7,27),
                              'stop' : None, }

_dates['minime02'] = {}
_dates['minime02']['uao'] = { 'start': datetime.datetime(2007,10,24),
                              'stop' : datetime.datetime(2008, 5,11), }
_dates['minime02']['caj'] = { 'start': datetime.datetime(2009, 9,21),
                              'stop' : None, }

_dates['minime03'] = {}
_dates['minime03']['mor'] = { 'start': datetime.datetime(2013,11, 7),
                              'stop' : None,}

# TODO: Fix me whenever we actually get data from kaf
_dates['minime04'] = {}
_dates['minime04']['kaf'] = { 'start': datetime.datetime(2012, 4, 5), # total guess
                              'stop' : None }

_dates['minime05'] = {}
_dates['minime05']['uao'] = { 'start': datetime.datetime(2012, 7, 3),
                              'stop' : None }

_dates['minime06'] = {}
_dates['minime06']['par'] = { 'start': datetime.datetime(2011, 6,21),
                              'stop' : datetime.datetime(2017,12,31)}
_dates['minime06']['sao'] = { 'start': datetime.datetime(2018, 1, 1),
                              'stop' : None, }

_dates['minime07'] = {}
_dates['minime07']['eku'] = { 'start': datetime.datetime(2012, 7,11),
                              'stop' : None, }

_dates['minime08'] = {}
_dates['minime08']['ann'] = { 'start': datetime.datetime(2012, 6,20),
                              'stop' : None, }

_dates['minime09'] = {}
_dates['minime09']['par'] = { 'start': datetime.datetime(2013, 7,22),
                              'stop' : datetime.datetime(2013, 7,31)}
_dates['minime09']['vti'] = { 'start': datetime.datetime(2013, 8, 2),
                              'stop' : datetime.datetime(2016, 2, 24),}
# mm09 was moved to KWJ in mid-2017, but I don't trust the default params until
# I started taking a closer look, in 2018, when the computer was replaced. I think
# they may have tweaked the instrument, as the center location I had from 2017 didn't
# seem to match the 2018 data.
_dates['minime09']['kwj'] = { 'start': datetime.datetime(2018, 1, 1),
                              'stop' : None, }

#DASI FPIs
_dates['minime10'] ={}
_dates['minime10']['uao'] = { 'start' : datetime.datetime(2021,4,28),
			      'stop'  : datetime.datetime(2021,6,30), }
_dates['minime10']['cvo'] = { 'start' : datetime.datetime(2021,11,22),
			      'stop'  : None, }

_dates['minime11'] ={}
_dates['minime11']['uao'] = { 'start' : datetime.datetime(2020,10,20),
			      'stop'  : datetime.datetime(2021,6,30) }
_dates['minime11']['low'] = { 'start' : datetime.datetime(2021,8,12),
			      'stop'  : None, }

_dates['minime12'] ={}
_dates['minime12']['uao'] = { 'start' : datetime.datetime(2021,4,5),
			      'stop'  : datetime.datetime(2021,6,30), }
_dates['minime12']['blo'] = { 'start' : datetime.datetime(2021,8,16),
			      'stop'  : None, }

# The minime9* instruments have "always" been at their sites. (TODO)
_dates['minime90'] = {}
_dates['minime90']['mrh'] = { 'start': datetime.datetime(2000, 1, 1),
                              'stop' : None, }

_dates['minime91'] = {}
_dates['minime91']['nzk'] = { 'start': datetime.datetime(2000, 1, 1),
                              'stop' : None, }

_dates['minime92'] = {}
_dates['minime92']['a3o'] = { 'start': datetime.datetime(2000, 1, 1),
                              'stop' : None, }

_dates['minime94'] = {}
_dates['minime94']['bdr'] = { 'start': datetime.datetime(2015, 4, 1),
                              'stop' : None, }

_dates['minime95'] = {}
_dates['minime95']['sjs'] = { 'start': datetime.datetime(2015, 10, 1),
                              'stop' : None, }

_dates['noto01'] = {}
_dates['noto01']['mh'] = { 'start': datetime.datetime(1900,1,1), # TODO, if it matters
                            'stop' : None, }

_dates['noto02'] = {}
_dates['noto02']['ao'] = { 'start': datetime.datetime(1900,1,1), # TODO, if it matters
                            'stop' : None, }

#new site in Argentina (9/17/2018)
_dates['minime80'] = {}
_dates['minime80']['leo'] = {'start': datetime.datetime(2018,9,19),
                             'stop': None, }


# Define network information
_networks = {}

_networks['nation'] = {
        'sql_id':           26, # ID on the airglow SQL database
        'quicklook_gif_id': 104, # ID of gif summary image of windfield
        'estimate_vertical_wind': True, # whether to estimate vertical wind for wind field map
        'mean_location':[38,-84,999.]  # eyeballed middle don't trust this
        }

_networks['renoir'] = {
        'sql_id':           27, # ID on the airglow SQL database
        'quicklook_gif_id': 105, # ID of gif summary image of windfield
        'estimate_vertical_wind': False, # whether to estimate vertical wind for wind field map
        'mean_location': [-7.13,-37.5,390.] #mean locaiton of two sites
        }

_networks['peru'] = {
        'sql_id':           28, # ID on the airglow SQL database
        'quicklook_gif_id': 106, # ID of gif summary image of windfield
        'estimate_vertical_wind': False, # whether to estimate vertical wind for wind field map
        'mean_location': [-11,-76,1000.]  #mean location of three sites
        }

_networks['ethiopia'] = {
        'sql_id':           0, # ID on the airglow SQL database
        'quicklook_gif_id': 0, # ID of gif summary image of windfield
        'estimate_vertical_wind': False, # whether to estimate vertical wind for wind field map
        }





# Define the site information
# HISTORY:
#   19 Jul 2013 bjh - Initialized by using info in Tom's code and FPIprocess.py

_sites = {}

_sites['uao'] = {
        'Location':     (40.167, -88.159, 200),
        'Name':         'Urbana Atmospheric Observatory',
        'Abbreviation': 'uao',
        'Timezone':     'US/Central',
        'CloudThresh':  -25.0,
        'BufferTime':   45,
        'scpUser':      'MiniME',
        'scpPort':      19999,
        'Network':      'nation',
        'sql_id':       6, # ID on the airglow SQL database
        'share':        False, # whether or not to save a copy of the npz file in a separate folder
        'borders':      True,
        'Directions':   {
                'Laser': {'ze': 180, 'az': 87, 'exptime': 30,
		            'n_exp': 0, 'last_exp': None, 'delay': 600},
	            'Zenith': {'ze': 0, 'az': 0, 'exptime': 180,
		            'n_exp': 0, 'last_exp': None, 'delay':1500},
	            'North': {'ze': 45, 'az': 0, 'exptime': 180,
		            'n_exp': 0, 'last_exp': None, 'delay':0},
	            'South': {'ze': -45, 'az': 0, 'exptime': 180,
		            'n_exp': 0, 'last_exp': None, 'delay':0},
	            'East': {'ze': 45, 'az': 90, 'exptime': 180,
		            'n_exp': 0, 'last_exp': None, 'delay':0},
	            'West': {'ze': -45, 'az': 90, 'exptime': 180,
		            'n_exp': 0, 'last_exp': None, 'delay':0},
	            'CV_ANN_UAO_1': {'ze': 53.34, 'az': 11.08, 'exptime': 180,
		            'n_exp': 0, 'last_exp': None, 'delay':0},
	            'CV_ANN_UAO_2': {'ze': 53.34, 'az': 101.12, 'exptime': 180,
		            'n_exp': 0, 'last_exp': None, 'delay':0},
	            'IN_ANN_UAO': {'ze': 42.07, 'az': 56.1, 'exptime': 180,
		            'n_exp': 0, 'last_exp': None, 'delay':0},
	            'CV_EKU_UAO_1': {'ze': 52.46, 'az': 82.58, 'exptime': 180,
		            'n_exp': 0, 'last_exp': None, 'delay':0},
	            'CV_EKU_UAO_2': {'ze': -52.54, 'az': -7.23, 'exptime': 180,
		            'n_exp': 0, 'last_exp': None, 'delay':0},
	            'IN_EKU_UAO': {'ze': 42.25, 'az': 127.75, 'exptime': 180,
		            'n_exp': 0, 'last_exp': None, 'delay':0},
	            'IN_PAR_UAO_EKU': {'ze': 57.47, 'az': 138.12, 'exptime': 180,
		            'n_exp': 0, 'last_exp': None, 'delay':0},
	            'Windfield01': {'ze': -59.4, 'az': 38.6, 'exptime': 180,
		            'n_exp': 0, 'last_exp': None, 'delay':0},
	            'Windfield02': {'ze': -15.2, 'az': 80.7, 'exptime': 180,
		            'n_exp': 0, 'last_exp': None, 'delay':0},
	            'Windfield03': {'ze': 58.4, 'az': 91.6, 'exptime': 180,
		            'n_exp': 0, 'last_exp': None, 'delay':0},
	            'Along_B': {'ze': -23.6, 'az': -2.6, 'exptime': 180,
		            'n_exp': 0, 'last_exp': None, 'delay':0},
	            'MTM_Search': {'ze': 56.55, 'az': 105.72, 'exptime': 180,
		            'n_exp': 0, 'last_exp': None, 'delay':0},
                },
        'github_assignees': ['jonathanjmakela'],
        'expected_tags': ['XR']
    }

_sites['ann'] = {
        'Location':     (42.27, -83.75, 300),
        'Name':         'Peach Mountain',
        'Abbreviation': 'ann',
        'Timezone':     'US/Eastern',
        'BufferTime':   45,
        'CloudThresh':  -25.0,
        'scpUser':      'fpi',
        'scpPort':      19996,
        'Network':      'nation',
        'sql_id':       19, # ID on the airglow SQL database
        'share':        False, # whether or not to save a copy of the npz file in a separate folder
        'borders':      True,
        'Directions':   {
                'Laser': {'ze': -180, 'az': 90, 'exptime': 30,
		            'n_exp': 0, 'last_exp': None, 'delay':600},
	            'Zenith': {'ze': 0, 'az': 90, 'exptime': 300, # BJH changed az from 0 to 90, 19 Aug 2014
		            'n_exp': 0, 'last_exp': None, 'delay':1500},
	            'North': {'ze': 45, 'az': 0, 'exptime': 300,
		            'n_exp': 0, 'last_exp': None, 'delay':0},
	            'South': {'ze': -45, 'az': 0, 'exptime': 300,
		            'n_exp': 0, 'last_exp': None, 'delay':0},
	            'East': {'ze': 45, 'az': 90, 'exptime': 300,
		            'n_exp': 0, 'last_exp': None, 'delay':0},
	            'West': {'ze': -45, 'az': 90, 'exptime': 300,
		            'n_exp': 0, 'last_exp': None, 'delay':0},
	            'CV_ANN_UAO_1': {'ze': -53.34, 'az': 104.08, 'exptime': 300,
		            'n_exp': 0, 'last_exp': None, 'delay':0},
	            'CV_ANN_UAO_2': {'ze': -53.34, 'az': 13.97, 'exptime': 300,
		            'n_exp': 0, 'last_exp': None, 'delay':0},
	            'IN_ANN_UAO': {'ze': -43.07, 'az': 59.03, 'exptime': 300,
		            'n_exp': 0, 'last_exp': None, 'delay':0},
	            'CV_ANN_EKU_1': {'ze': 57.98, 'az': 138.65, 'exptime': 300,
		            'n_exp': 0, 'last_exp': None, 'delay':0},
	            'CV_ANN_EKU_2': {'ze': -57.98, 'az': 48.75, 'exptime': 300,
		            'n_exp': 0, 'last_exp': None, 'delay':0},
	            'IN_ANN_EKU': {'ze': -47.86, 'az': 3.70, 'exptime': 300,
		            'n_exp': 0, 'last_exp': None, 'delay':0},
	            'Windfield10': {'ze': -45.1, 'az': -7.2, 'exptime': 180,
		            'n_exp': 0, 'last_exp': None, 'delay':0},
	            'Windfield11': {'ze': -10.9, 'az': 48.4, 'exptime': 180,
		            'n_exp': 0, 'last_exp': None, 'delay':0},
	            'Windfield12': {'ze': -54.5, 'az': 137.0, 'exptime': 180,
		            'n_exp': 0, 'last_exp': None, 'delay':0},
	            'Along_B': {'ze': -22.1, 'az': -6.3, 'exptime': 180,
		            'n_exp': 0, 'last_exp': None, 'delay':0},
	            'MTM_Search': {'ze': -27.77, 'az': -21.47, 'exptime': 180,
		            'n_exp': 0, 'last_exp': None, 'delay':0},
                },
    }

_sites['eku'] = {
        'Location':     (37.75, -84.29, 300),
        'Name':         'Eastern Kentucky University',
        'Abbreviation': 'eku',
        'Timezone':     'US/Eastern',
        'BufferTime':   45,
        'CloudThresh':  -25.0,
        'scpUser':      'meriwej',
        'scpPort':      19998,
        'Network':      'nation',
        'sql_id':       20, # ID on the airglow SQL database
        'share':        False, # whether or not to save a copy of the npz file in a separate folder
        'borders':      True,
        'Directions':   {
                'Laser': {'ze': 180, 'az': 104, 'exptime': 30,
		            'n_exp': 0, 'last_exp': None, 'delay':600,},
	            'Zenith': {'ze': 0, 'az': 0, 'exptime': 300,
		            'n_exp': 0, 'last_exp': None, 'delay':1500,},
	            'North': {'ze': 45, 'az': 0, 'exptime': 300,
		            'n_exp': 0, 'last_exp': None, 'delay':0,},
	            'South': {'ze': -45, 'az': 0, 'exptime': 300,
		            'n_exp': 0, 'last_exp': None, 'delay':0,},
	            'East': {'ze': 45, 'az': 90, 'exptime': 300,
		            'n_exp': 0, 'last_exp': None, 'delay':0,},
	            'West': {'ze': -45, 'az': 90, 'exptime': 300,
		            'n_exp': 0, 'last_exp': None, 'delay':0,},
	            'CV_EKU_UAO_1': {'ze': 52.61, 'az': -4.93, 'exptime': 300,
		            'n_exp': 0, 'last_exp': None, 'delay':0,},
	            'CV_EKU_UAO_2': {'ze': -52.54, 'az': 85.12, 'exptime': 300,
		            'n_exp': 0, 'last_exp': None, 'delay':0, },
	            'IN_EKU_UAO': {'ze': -42.26, 'az': 130.17, 'exptime': 300,
		            'n_exp': 0, 'last_exp': None, 'delay':0,},
	            'IN_PAR_UAO_EKU': {'ze': 0, 'az': 0, 'exptime': 300,
		            'n_exp': 0, 'last_exp': None, 'delay':0,},
	            'CV_EKU_PAR_1': {'ze': 42.72, 'az': 110.08, 'exptime': 300,
		            'n_exp': 0, 'last_exp': None, 'delay':0,},
	            'CV_EKU_PAR_2': {'ze': -42.73, 'az': 19.98, 'exptime': 300,
		            'n_exp': 0, 'last_exp': None, 'delay':0,},
	            'IN_EKU_PAR': {'ze': 32.91, 'az': 155.04, 'exptime': 300,
		            'n_exp': 0, 'last_exp': None, 'delay':0,},
	            'CV_ANN_EKU_1': {'ze': 57.98, 'az': 48.51, 'exptime': 300,
		            'n_exp': 0, 'last_exp': None, 'delay':0,},
	            'CV_ANN_EKU_2': {'ze': -57.98, 'az': 138.41, 'exptime': 300,
		            'n_exp': 0, 'last_exp': None, 'delay':0,},
	            'IN_ANN_EKU': {'ze': 47.86, 'az': 3.45, 'exptime': 300,
		            'n_exp': 0, 'last_exp': None, 'delay':0,},
                'CV_EKU_VTI_1': {'ze': 46.24, 'az': 53.86, 'exptime': 300,
                    'n_exp': 0, 'last_exp': None, 'delay':0,},
                'CV_EKU_VTI_2': {'ze': 46.25, 'az': 143.79, 'exptime': 300,
                    'n_exp': 0, 'last_exp': None, 'delay':0,},
                'IN_EKU_VTI': {'ze': 36.14, 'az': 98.82, 'exptime': 300,
                    'n_exp': 0, 'last_exp': None, 'delay':0,},
                'CV_VTI_EKU_PAR': {'ze': 38.38, 'az': 120.72, 'exptime': 300,
                    'n_exp': 0, 'last_exp': None, 'delay':0,},
	            'Windfield07': {'ze': -59.2, 'az': 39.5, 'exptime': 180,
		            'n_exp': 0, 'last_exp': None, 'delay':0},
	            'Windfield08': {'ze': -16.4, 'az': 120.5, 'exptime': 180,
		            'n_exp': 0, 'last_exp': None, 'delay':0},
	            'Windfield09': {'ze': 46.5, 'az': 15.8, 'exptime': 180,
		            'n_exp': 0, 'last_exp': None, 'delay':0},
	            'Along_B': {'ze': -26.1, 'az': -5.1, 'exptime': 180,
		            'n_exp': 0, 'last_exp': None, 'delay':0},
	            'MTM_Search': {'ze': -65.26, 'az': -0.11, 'exptime': 180,
		            'n_exp': 0, 'last_exp': None, 'delay':0},
                },
    }

_sites['par'] = {
        'Location':     (35.2, -82.85, 900),
        'Name':         'Pisgah Astronomical Research Institute',
        'Abbreviation': 'par',
        'Timezone':     'US/Eastern',
        'BufferTime':   45,
        'CloudThresh':  -25.0,
        'scpUser':      'meriwej',
        'scpPort':      19997,
        'Network':      'nation',
        'sql_id':       17, # ID on the airglow SQL database
        'share':        False, # whether or not to save a copy of the npz file in a separate folder
        'borders':      True,
        'Directions':   {
                'Laser': {'ze': -180, 'az': 88.5, 'exptime': 30,
	                'n_exp': 0, 'last_exp': None, 'delay':600,},
                'Zenith': {'ze': 0, 'az': 0, 'exptime': 180,
	                'n_exp': 0, 'last_exp': None, 'delay':1500,},
                'North': {'ze': 45, 'az': 0, 'exptime': 180,
	                'n_exp': 0, 'last_exp': None, 'delay':0,},
                'North60': {'ze': 60, 'az': 0, 'exptime': 180,
	                'n_exp': 0, 'last_exp': None, 'delay':0,},
                'South': {'ze': -45, 'az': 0, 'exptime': 180,
	                'n_exp': 0, 'last_exp': None, 'delay':0,},
                'South60': {'ze': -60, 'az': 0, 'exptime': 180,
	                'n_exp': 0, 'last_exp': None, 'delay':0,},
                'East': {'ze': 45, 'az': 90, 'exptime': 180,
	                'n_exp': 0, 'last_exp': None, 'delay':0,},
                'East60': {'ze': 60, 'az': 90, 'exptime': 180,
	                'n_exp': 0, 'last_exp': None, 'delay':0,},
                'West': {'ze': -45, 'az': 90, 'exptime': 180,
	                'n_exp': 0, 'last_exp': None, 'delay':0,},
                'CV_EKU_PAR_1': {'ze': 42.73, 'az': 20.96, 'exptime': 180,
	                'n_exp': 0, 'last_exp': None, 'delay':0,},
                'CV_EKU_PAR_2': {'ze': -42.72, 'az': 110.80, 'exptime': 180,
	                'n_exp': 0, 'last_exp': None, 'delay':0,},
                'IN_EKU_PAR': {'ze': -32.97, 'az': 155.89, 'exptime': 180,
	                'n_exp': 0, 'last_exp': None, 'delay':0,},
                'IN_PAR_UAO_EKU': {'ze': -57.47, 'az': 141.36, 'exptime': 180,
	                'n_exp': 0, 'last_exp': None, 'delay':0,},
	            'CV_PAR_VTI_1': {'ze': 43.10, 'az': 88.73, 'exptime': 300,
                    'n_exp': 0, 'last_exp': None, 'delay':0,},
		        'CV_PAR_VTI_2': {'ze': 43.07, 'az': -1.28, 'exptime': 300,
                    'n_exp': 0, 'last_exp': None, 'delay':0,},
                'IN_PAR_VTI': {'ze': 33.26, 'az': 43.76, 'exptime': 300,
                    'n_exp': 0, 'last_exp': None, 'delay':0,},
                'CV_VTI_EKU_PAR': {'ze': 38.48, 'az': 10.20, 'exptime': 180,
                    'n_exp': 0, 'last_exp': None, 'delay':0,},
	            'Windfield04': {'ze': -37.8, 'az': 18.3, 'exptime': 180,
		            'n_exp': 0, 'last_exp': None, 'delay':0},
	            'Windfield05': {'ze': 38.5, 'az': 158.0, 'exptime': 180,
		            'n_exp': 0, 'last_exp': None, 'delay':0},
	            'Windfield06': {'ze': -38.7, 'az': 78.4, 'exptime': 180,
		            'n_exp': 0, 'last_exp': None, 'delay':0},
	            'Along_B': {'ze': -28.5, 'az': -5.9, 'exptime': 180,
		            'n_exp': 0, 'last_exp': None, 'delay':0},
	            'MTM_Search_1': {'ze':-64.16, 'az': 17.4, 'exptime': 180,
		            'n_exp': 0, 'last_exp': None, 'delay':0},
	            'MTM_Search_2': {'ze': -47.6, 'az': 31.63, 'exptime': 180,
		            'n_exp': 0, 'last_exp': None, 'delay':0},
                },
    }


_sites['sao'] = {
        'Location':     (-32.38, 20.81, 1700),
        'Name':         'South African Astronomical Observatory',
        'Abbreviation': 'sao',
        'Timezone':     'Africa/Harare',
        'BufferTime':   45,
        'CloudThresh':  -25.0,
        'scpUser':      'meriwej',
        'scpPort':      19997,
        'Network':      'nation',
        'sql_id':       30, # ID on the airglow SQL database
        'share':        True, # whether or not to save a copy of the npz file in a separate folder
        'borders':      True,
        'Directions':   {
                'Laser': {'ze': -180, 'az': 88.5, 'exptime': 30,
	                'n_exp': 0, 'last_exp': None, 'delay':600,},
                'Zenith': {'ze': 0, 'az': 0, 'exptime': 180,
	                'n_exp': 0, 'last_exp': None, 'delay':1500,},
                'North': {'ze': 45, 'az': 0, 'exptime': 180,
	                'n_exp': 0, 'last_exp': None, 'delay':0,},
                'South': {'ze': -45, 'az': 0, 'exptime': 180,
	                'n_exp': 0, 'last_exp': None, 'delay':0,},
                'East': {'ze': 45, 'az': 90, 'exptime': 180,
	                'n_exp': 0, 'last_exp': None, 'delay':0,},
                'West': {'ze': -45, 'az': 90, 'exptime': 180,
	                'n_exp': 0, 'last_exp': None, 'delay':0,},
                },
    }


_sites['leo'] = {
        'Location':     (-31.7986, -69.2956, 2600),
        'Name':         'Leoncito, Argentina',
        'Abbreviation': 'leo',
        'Timezone':     'America/Buenos_Aires',
        'BufferTime':   45,
        'CloudThresh':  -25.0,
        'scpUser':      'meriwej',
        'scpPort':      199992,
        'Network':      None,
        'sql_id':       31, # ID on the airglow SQL database
        'share':        False, # whether or not to save a copy of the npz file in a separate folder
        'borders':      True,
        'Directions':   { #FIX THESE
                'Laser': {'ze': 180, 'az': 85, 'exptime': 30,
	                'n_exp': 0, 'last_exp': None, 'delay':600,},
                'Zenith': {'ze': 0, 'az': 0, 'exptime': 180,
	                'n_exp': 0, 'last_exp': None, 'delay':1500,},
                'North': {'ze': 45, 'az': 0, 'exptime': 180,
	                'n_exp': 0, 'last_exp': None, 'delay':0,},
                'South': {'ze': -45, 'az': 0, 'exptime': 180,
	                'n_exp': 0, 'last_exp': None, 'delay':0,},
                'East': {'ze': 45, 'az': 90, 'exptime': 180,
	                'n_exp': 0, 'last_exp': None, 'delay':0,},
                'West': {'ze': -45, 'az': 90, 'exptime': 180,
	                'n_exp': 0, 'last_exp': None, 'delay':0,},
                },
    }

_sites['kaf'] = {
        'Location':     (35.05, -106.58, 1641),
        'Name':         'Kirtland Air Force Base',
        'Abbreviation': 'kaf',
        'Timezone':     'US/Mountain',
        'BufferTime':   45,
        'CloudThresh':  -25.0,
        'scpUser':      'meriwej',
        'scpPort':      19997,
        'Network':      'none',
        'sql_id':       21, # ID on the airglow SQL database
        'share':        False, # whether or not to save a copy of the npz file in a separate folder
        'borders':      True,
        'Directions':   {
                'Laser': {'ze': 180, 'az': 0, 'exptime': 30,
		            'n_exp': 0, 'last_exp': None, 'delay': 600,},
	            'Zenith': {'ze': 0, 'az': 0, 'exptime': 180,
		            'n_exp': 0, 'last_exp': None, 'delay':1500,},
	            'North': {'ze': 45, 'az': 0, 'exptime': 180,
		            'n_exp': 0, 'last_exp': None, 'delay':0,},
	            'South': {'ze': -45, 'az': 0, 'exptime': 180,
		            'n_exp': 0, 'last_exp': None, 'delay':0,},
	            'East': {'ze': 45, 'az': 90, 'exptime': 180,
		            'n_exp': 0, 'last_exp': None, 'delay':0,},
	            'West': {'ze': -45, 'az': 90, 'exptime': 180,
		            'n_exp': 0, 'last_exp': None, 'delay':0,},
                },
    }

_sites['vti'] = {
        'Location':     (37.206, -80.42, 650),
        'Name':         'Virginia Tech',
        'Abbreviation': 'vti',
        'Timezone':     'US/Eastern',
        'BufferTime':   45,
        'CloudThresh':  -25.0,
        'scpUser':      'meriwej',
        'scpPort':      19995,
        'Network':      'nation',
        'sql_id':       22, # ID on the airglow SQL database
        'share':        False, # whether or not to save a copy of the npz file in a separate folder
        'borders':      True,
        'Directions':   {
                'Laser': {'ze': -180, 'az': 82, 'exptime': 30,
		            'n_exp': 0, 'last_exp': None, 'delay':600,},
	            'Zenith': {'ze': 0, 'az': 0, 'exptime': 180,
		            'n_exp': 0, 'last_exp': None, 'delay':1500,},
	            'North': {'ze': 45, 'az': 0, 'exptime': 180,
		            'n_exp': 0, 'last_exp': None, 'delay':0,},
	            'South': {'ze': -45, 'az': 0, 'exptime': 180,
		            'n_exp': 0, 'last_exp': None, 'delay':0,},
	            'East': {'ze': 45, 'az': 90, 'exptime': 180,
		            'n_exp': 0, 'last_exp': None, 'delay':0,},
	            'West': {'ze': -45, 'az': 90, 'exptime': 180,
		            'n_exp': 0, 'last_exp': None, 'delay':0,},
                'CV_EKU_VTI_1': {'ze': 46.22, 'az': -33.75, 'exptime': 300,
                    'n_exp': 0, 'last_exp': None, 'delay':0,},
		        'CV_EKU_VTI_2': {'ze': 46.23, 'az': -123.91, 'exptime': 300,
                    'n_exp': 0, 'last_exp': None, 'delay':0,},
                'IN_EKU_VTI': {'ze': 36.18, 'az': -78.82, 'exptime': 300,
                    'n_exp': 0, 'last_exp': None, 'delay':0,},
                'CV_PAR_VTI_1': {'ze': 43.02, 'az': -179.88, 'exptime': 300,
                    'n_exp': 0, 'last_exp': None, 'delay':0,},
		        'CV_PAR_VTI_2': {'ze': 43.06, 'az': -89.81, 'exptime': 300,
                    'n_exp': 0, 'last_exp': None, 'delay':0,},
                'IN_PAR_VTI': {'ze': 33.26, 'az': -134.81, 'exptime': 300,
                    'n_exp': 0, 'last_exp': None, 'delay':0,},
                'CV_VTI_EKU_PAR': {'ze': 38.20, 'az': -100.90, 'exptime': 180,
                    'n_exp': 0, 'last_exp': None, 'delay':0,},
	            'Windfield13': {'ze': 16.1, 'az': 69.2, 'exptime': 180,
		            'n_exp': 0, 'last_exp': None, 'delay':0},
	            'Windfield14': {'ze': 58.4, 'az': 86.4, 'exptime': 180,
		            'n_exp': 0, 'last_exp': None, 'delay':0},
	            'Windfield15': {'ze': -58.9, 'az': 139.2, 'exptime': 180,
		            'n_exp': 0, 'last_exp': None, 'delay':0},
	            'Along_B': {'ze': -26.7, 'az': -7.5, 'exptime': 180,
		            'n_exp': 0, 'last_exp': None, 'delay':0},
                },
    }


_sites['kwj'] = {
        'Location':     (9.3966, 167.4716, 0),
        'Name':         'Kwajalein - Roi Namur',
        'Abbreviation': 'kwj',
        'Timezone':     'UTC',
        'BufferTime':   45,
        'CloudThresh':  -25.0,
        'scpUser':      'meriwej',
        'scpPort':      19995,
        'Network':      None,
        'sql_id':       2, # ID on the airglow SQL database
        'share':        False, # whether or not to save a copy of the npz file in a separate folder
        'borders':      True,
        'Directions':   {
                'Laser': {'ze': -180, 'az': 82, 'exptime': 30,
		            'n_exp': 0, 'last_exp': None, 'delay':600,},
	            'Zenith': {'ze': 0, 'az': 0, 'exptime': 180,
		            'n_exp': 0, 'last_exp': None, 'delay':1500,},
	            'North': {'ze': 45, 'az': 0, 'exptime': 180,
		            'n_exp': 0, 'last_exp': None, 'delay':0,},
	            'South': {'ze': -45, 'az': 0, 'exptime': 180,
		            'n_exp': 0, 'last_exp': None, 'delay':0,},
	            'East': {'ze': 45, 'az': 90, 'exptime': 180,
		            'n_exp': 0, 'last_exp': None, 'delay':0,},
	            'West': {'ze': -45, 'az': 90, 'exptime': 180,
		            'n_exp': 0, 'last_exp': None, 'delay':0,},
                'CV_EKU_VTI_1': {'ze': 46.22, 'az': -33.75, 'exptime': 300,
                    'n_exp': 0, 'last_exp': None, 'delay':0,},
		        'CV_EKU_VTI_2': {'ze': 46.23, 'az': -123.91, 'exptime': 300,
                    'n_exp': 0, 'last_exp': None, 'delay':0,},
                'IN_EKU_VTI': {'ze': 36.18, 'az': -78.82, 'exptime': 300,
                    'n_exp': 0, 'last_exp': None, 'delay':0,},
                'CV_PAR_VTI_1': {'ze': 43.02, 'az': -179.88, 'exptime': 300,
                    'n_exp': 0, 'last_exp': None, 'delay':0,},
		        'CV_PAR_VTI_2': {'ze': 43.06, 'az': -89.81, 'exptime': 300,
                    'n_exp': 0, 'last_exp': None, 'delay':0,},
                'IN_PAR_VTI': {'ze': 33.26, 'az': -134.81, 'exptime': 300,
                    'n_exp': 0, 'last_exp': None, 'delay':0,},
                'CV_VTI_EKU_PAR': {'ze': 38.20, 'az': -100.90, 'exptime': 180,
                    'n_exp': 0, 'last_exp': None, 'delay':0,},
	            'Windfield13': {'ze': 16.1, 'az': 69.2, 'exptime': 180,
		            'n_exp': 0, 'last_exp': None, 'delay':0},
	            'Windfield14': {'ze': 58.4, 'az': 86.4, 'exptime': 180,
		            'n_exp': 0, 'last_exp': None, 'delay':0},
	            'Windfield15': {'ze': -58.9, 'az': 139.2, 'exptime': 180,
		            'n_exp': 0, 'last_exp': None, 'delay':0},
	            'Along_B': {'ze': -26.7, 'az': -7.5, 'exptime': 180,
		            'n_exp': 0, 'last_exp': None, 'delay':0},
                },
    }



_sites['mor'] = {
        'Location':     (31.206, -7.866, 2700),
        'Name':         'Morocco Oukaimeden Observatory',
        'Abbreviation': 'mor',
        'Timezone':     'UTC',
        'BufferTime':   45,
        'CloudThresh':  -25.0,
        'scpUser':      'MiniME',
        'scpPort':      19979,
        'Network':      'morocco',
        'sql_id':       24, # ID on the airglow SQL database
        'share':        True, # whether or not to save a copy of the npz file in a separate folder
        'borders':      False,
        'Directions':   {
                'Laser': {'ze': -179, 'az': 212, 'exptime': 30,
		            'n_exp': 0, 'last_exp': None, 'delay':600,},
	            'Zenith': {'ze': 0, 'az': 0, 'exptime': 180,
		            'n_exp': 0, 'last_exp': None, 'delay':1500,},
	            'North': {'ze': 45, 'az': 0, 'exptime': 180,
		            'n_exp': 0, 'last_exp': None, 'delay':0,},
	            'South': {'ze': 45, 'az': 180, 'exptime': 180,
		            'n_exp': 0, 'last_exp': None, 'delay':0,},
	            'East': {'ze': 45, 'az': 90, 'exptime': 180,
		            'n_exp': 0, 'last_exp': None, 'delay':0,},
	            'West': {'ze': 45, 'az': -90, 'exptime': 180,
		            'n_exp': 0, 'last_exp': None, 'delay':0,},
                },
        'github_assignees': ['jonathanjmakela'],
        'expected_tags': ['X']
    }

_sites['car'] = {
        'Location':     (-7.38, -36.52, 460),
        'Name':         'Cariri',
        'Abbreviation': 'car',
        'Timezone':     'UTC',
        'BufferTime':   45,
        'CloudThresh':  -25.0,
        'scpUser':      'MiniME',
        'scpPort':      19988,
        'Network':      'renoir',
        'sql_id':       10, # ID on the airglow SQL database
        'share':        False, # whether or not to save a copy of the npz file in a separate folder
        'borders':      True,
        'Directions':   {
                'Laser': {'ze': 178, 'az': -24, 'exptime': 30,
		            'n_exp': 0, 'last_exp': None, 'delay': 600,},
	            'Zenith': {'ze': 0, 'az': 0, 'exptime': 210,
		            'n_exp': 0, 'last_exp': None, 'delay':1500,},
	            'North': {'ze': 45, 'az': 0, 'exptime': 210,
		            'n_exp': 0, 'last_exp': None, 'delay':0,},
	            'South': {'ze': -45, 'az': 0, 'exptime': 210,
		            'n_exp': 0, 'last_exp': None, 'delay':0,},
	            'East': {'ze': -45, 'az': -90, 'exptime': 210,
		            'n_exp': 0, 'last_exp': None, 'delay':0,},
	            'West': {'ze': -45, 'az': 90, 'exptime': 210,
		            'n_exp': 0, 'last_exp': None, 'delay':0,},
	            'CV_CAJ_CAR_1': {'ze': 34.4, 'az': -30.9, 'exptime': 210,
		            'n_exp': 0, 'last_exp': None, 'delay':0,},
	            'CV_CAJ_CAR_2': {'ze': -34.4, 'az': 59.1, 'exptime': 210,
		            'n_exp': 0, 'last_exp': None, 'delay':0,},
	            'IN_CAJ_CAR': {'ze': 25.8, 'az': -78.8, 'exptime': 210,
		            'n_exp': 0, 'last_exp': None, 'delay':0,},
                    'West_60': {'ze': -60, 'az':-90, 'exptime':210,
                            'n_exp': 0, 'last_exp': None, 'delay':0,},
                    'West_20': {'ze': -20, 'az':-90, 'exptime':210,
                            'n_exp': 0, 'last_exp': None, 'delay':0,},
                    'East_60': {'ze': -60, 'az':90, 'exptime':210,
                            'n_exp': 0, 'last_exp': None, 'delay':0,},
                    'East_20': {'ze': -20, 'az':90, 'exptime':210,
                            'n_exp': 0, 'last_exp': None, 'delay':0,},
                },
        'github_assignees': ['jonathanjmakela'],
        'expected_tags': ['XR']
    }


_sites['caj'] = {
        'Location':     (-6.876, -38.56, 320),
        'Name':         'Cajazeiras',
        'Abbreviation': 'caj',
        'Timezone':     'America/Recife',
        'BufferTime':   45,
        'CloudThresh':  -25.0,
        'scpUser':      'MiniME',
        'scpPort':      19989,
        'Network':      'renoir',
        'sql_id':       11, # ID on the airglow SQL database
        'share':        False, # whether or not to save a copy of the npz file in a separate folder
        'borders':      True,
        'Directions':   {
                'Laser': {'ze': 178, 'az': -102, 'exptime': 30,
	                'n_exp': 0, 'last_exp': None, 'delay': 600,},
                'Zenith': {'ze': 0, 'az': 0, 'exptime': 210,
	                'n_exp': 0, 'last_exp': None, 'delay':1500,},
                'North': {'ze': 45, 'az': 0, 'exptime': 210,
	                'n_exp': 0, 'last_exp': None, 'delay':0,},
                'South': {'ze': -45, 'az': 0, 'exptime': 210,
	                'n_exp': 0, 'last_exp': None, 'delay':0,},
                'East': {'ze': -45, 'az': -90, 'exptime': 210,
	                'n_exp': 0, 'last_exp': None, 'delay':0,},
                'West': {'ze': -45, 'az': 90, 'exptime': 210,
	                'n_exp': 0, 'last_exp': None, 'delay':0,},
                'CV_CAJ_CAR_1': {'ze': 34.4, 'az': 59.1, 'exptime': 210,
	                'n_exp': 0, 'last_exp': None, 'delay':0,},
                'CV_CAJ_CAR_2': {'ze': -34.4, 'az': -30.9, 'exptime': 210,
	                'n_exp': 0, 'last_exp': None, 'delay':0,},
                'IN_CAJ_CAR': {'ze': -25.8, 'az': -75.8, 'exptime': 210,
	                'n_exp': 0, 'last_exp': None, 'delay':0,},
                },
    }



_sites['sjs'] = {
        'Location':     (-23.2, -45.9, 0), # JUST A GUESS (BJH)
        'Name':         'SJSP',
        'Abbreviation': 'sjs',
        'Timezone':     'America/Recife', # JUST A GUESS
        'BufferTime':   45,
        'CloudThresh':  -25.0,
        'scpUser':      None,
        'scpPort':      None,
        'Network':      None,
        'sql_id':       None, # ID on the airglow SQL database
        'share':        False, # whether or not to save a copy of the npz file in a separate folder
        'borders':      True,
        'Directions':   {
                'Laser': {'ze': 178, 'az': -102, 'exptime': 30,
	                'n_exp': 0, 'last_exp': None, 'delay': 600,},
                'Zenith': {'ze': 0, 'az': 0, 'exptime': 210,
	                'n_exp': 0, 'last_exp': None, 'delay':1500,},
                'North': {'ze': 45, 'az': 0, 'exptime': 210,
	                'n_exp': 0, 'last_exp': None, 'delay':0,},
                'South': {'ze': -45, 'az': 0, 'exptime': 210,
	                'n_exp': 0, 'last_exp': None, 'delay':0,},
                'East': {'ze': -45, 'az': -90, 'exptime': 210,
	                'n_exp': 0, 'last_exp': None, 'delay':0,},
                'West': {'ze': -45, 'az': 90, 'exptime': 210,
	                'n_exp': 0, 'last_exp': None, 'delay':0,},
                },
    }


_sites['low'] = {
        'Location':     (34.752, -111.423, 2308),
        'Name':         'Lowell Observatory',
        'Abbreviation': 'low',
        'Timezone':     'US/Arizona',
        'CloudThresh':  -25.0,
        'BufferTime':   45,
        'scpUser':      'MiniME',
        'scpPort':      19999,
        'Network':      'nation',
        'sql_id':       33, # ID on the airglow SQL database
        'share':        False, # whether or not to save a copy of the npz file in a separate folder
        'borders':      True,
        'Directions':   {
                'Laser': {'ze': 180, 'az': 87, 'exptime': 30,
		            'n_exp': 0, 'last_exp': None, 'delay': 600},
	            'Zenith': {'ze': 0, 'az': 0, 'exptime': 180,
		            'n_exp': 0, 'last_exp': None, 'delay':1500},
	            'North': {'ze': 45, 'az': 0, 'exptime': 180,
		            'n_exp': 0, 'last_exp': None, 'delay':0},
	            'South': {'ze': -45, 'az': 0, 'exptime': 180,
		            'n_exp': 0, 'last_exp': None, 'delay':0},
	            'East': {'ze': 45, 'az': 90, 'exptime': 180,
		            'n_exp': 0, 'last_exp': None, 'delay':0},
	            'West': {'ze': -45, 'az': 90, 'exptime': 180,
		            'n_exp': 0, 'last_exp': None, 'delay':0},
                },
        'github_assignees': ['jonathanjmakela','bharding512'],
        'expected_tags': ['XG','XR']
    }


_sites['blo'] = {
        'Location':     (41.94, -111.41, 1380),
        'Name':         'Bear Lake Observatory',
        'Abbreviation': 'blo',
        'Timezone':     'US/Mountain',
        'CloudThresh':  -25.0,
        'BufferTime':   45,
        'scpUser':      'MiniME',
        'scpPort':      19999,
        'Network':      'nation',
        'sql_id':       34, # ID on the airglow SQL database
        'share':        False, # whether or not to save a copy of the npz file in a separate folder
        'borders':      True,
        'Directions':   {
                'Laser': {'ze': 180, 'az': 87, 'exptime': 30,
		            'n_exp': 0, 'last_exp': None, 'delay': 600},
	            'Zenith': {'ze': 0, 'az': 0, 'exptime': 180,
		            'n_exp': 0, 'last_exp': None, 'delay':1500},
	            'North': {'ze': 45, 'az': 0, 'exptime': 180,
		            'n_exp': 0, 'last_exp': None, 'delay':0},
	            'South': {'ze': -45, 'az': 0, 'exptime': 180,
		            'n_exp': 0, 'last_exp': None, 'delay':0},
	            'East': {'ze': 45, 'az': 90, 'exptime': 180,
		            'n_exp': 0, 'last_exp': None, 'delay':0},
	            'West': {'ze': -45, 'az': 90, 'exptime': 180,
		            'n_exp': 0, 'last_exp': None, 'delay':0},
                },
        'github_assignees': ['jonathanjmakela','bharding512'],
        'expected_tags': ['XG','XR']
    }


_sites['cvo'] = {
        'Location':     (43.27, -120.36, 1000),
        'Name':         'Christmas Valley, Oregon',
        'Abbreviation': 'cvo',
        'Timezone':     'US/Pacific',
        'CloudThresh':  -25.0,
        'BufferTime':   45,
        'scpUser':      'MiniME',
        'scpPort':      19999,
        'Network':      'nation',
        'sql_id':       35, # ID on the airglow SQL database
        'share':        False, # whether or not to save a copy of the npz file in a separate folder
        'borders':      True,
        'Directions':   {
                'Laser': {'ze': 180, 'az': 87, 'exptime': 30,
		            'n_exp': 0, 'last_exp': None, 'delay': 600},
	            'Zenith': {'ze': 0, 'az': 0, 'exptime': 180,
		            'n_exp': 0, 'last_exp': None, 'delay':1500},
	            'North': {'ze': 45, 'az': 0, 'exptime': 180,
		            'n_exp': 0, 'last_exp': None, 'delay':0},
	            'South': {'ze': -45, 'az': 0, 'exptime': 180,
		            'n_exp': 0, 'last_exp': None, 'delay':0},
	            'East': {'ze': 45, 'az': 90, 'exptime': 180,
		            'n_exp': 0, 'last_exp': None, 'delay':0},
	            'West': {'ze': -45, 'az': 90, 'exptime': 180,
		            'n_exp': 0, 'last_exp': None, 'delay':0},
                },
        'github_assignees': ['jonathanjmakela','bharding512'],
        'expected_tags': ['XG','XR']
    }

# TODO: If we ever end up controlling these peruvian sites, make sure
# this stuff is correct.
# TODO: If we ever end up controlling these peruvian sites, make sure
# this stuff is correct.
_sites['mrh'] = {
        'Location':     (-11.958256, -76.859012, 1090),
        'Name':         'Merihill',
        'Abbreviation': 'mrh',
        'Timezone':     'America/Lima',
        'BufferTime':   45,
        'CloudThresh':  -25.0,
        'scpUser':      None,
        'scpPort':      None,
        'Network':      'peru',
        'sql_id':       14, # ID on the airglow SQL database
        'share':        False, # whether or not to save a copy of the npz file in a separate folder
        'borders':      True,
        'Directions':   {
                'Laser': {'ze': 178, 'az': -102, 'exptime': 30,
		            'n_exp': 0, 'last_exp': None, 'delay': 600,},
	            'Zenith': {'ze': 0, 'az': 0, 'exptime': 210,
		            'n_exp': 0, 'last_exp': None, 'delay':1500,},
	            'North': {'ze': 45, 'az': 0, 'exptime': 210,
		            'n_exp': 0, 'last_exp': None, 'delay':0,},
	            'South': {'ze': -45, 'az': 0, 'exptime': 210,
		            'n_exp': 0, 'last_exp': None, 'delay':0,},
	            'East': {'ze': -45, 'az': -90, 'exptime': 210,
		            'n_exp': 0, 'last_exp': None, 'delay':0,},
	            'West': {'ze': -45, 'az': 90, 'exptime': 210,
		            'n_exp': 0, 'last_exp': None, 'delay':0,},
                'CV_MRH_NZK_1': {'ze': 50.2, 'az': 102.6,},
                'IN_MRH_NZK'  : {'ze': 39.9, 'az': 147.7,},
                'CV_MRH_NZK_2': {'ze': 50.2, 'az': 192.7,},
                'Aux1': {'ze':45, 'az':45},
                'Aux2': {'ze':45, 'az':225},
                'Aux3': {'ze':45, 'az':315},
                },
    }

_sites['nzk'] = {
        'Location':     (-14.972699, -74.891393, 590),
        'Name':         'Nazca',
        'Abbreviation': 'nzk',
        'Timezone':     'America/Lima',
        'BufferTime':   45,
        'CloudThresh':  -25.0,
        'scpUser':      None,
        'scpPort':      None,
        'Network':      'peru',
        'sql_id':       15, # ID on the airglow SQL database
        'share':        False, # whether or not to save a copy of the npz file in a separate folder
        'borders':      True,
        'Directions':   {
                'Laser': {'ze': 178, 'az': -102, 'exptime': 30,
		            'n_exp': 0, 'last_exp': None, 'delay': 600,},
	            'Zenith': {'ze': 0, 'az': 0, 'exptime': 210,
		            'n_exp': 0, 'last_exp': None, 'delay':1500,},
	            'North': {'ze': 45, 'az': 0, 'exptime': 210,
		            'n_exp': 0, 'last_exp': None, 'delay':0,},
	            'South': {'ze': -45, 'az': 0, 'exptime': 210,
		            'n_exp': 0, 'last_exp': None, 'delay':0,},
	            'East': {'ze': -45, 'az': -90, 'exptime': 210,
		            'n_exp': 0, 'last_exp': None, 'delay':0,},
	            'West': {'ze': -45, 'az': 90, 'exptime': 210,
		            'n_exp': 0, 'last_exp': None, 'delay':0,},
                'CV_MRH_NZK_1': {'ze': 50.2, 'az': 12.3,},
                'IN_MRH_NZK'  : {'ze': 39.9, 'az': 327.2,},
                'CV_MRH_NZK_2': {'ze': 50.2, 'az': 282.2,},
                'CV_NZK_A3O_1': {'ze': 50.5, 'az': 69.8,},
                'IN_NZK_A3O'  : {'ze': 40.2, 'az': 114.9,},
                'CV_NZK_A3O_2': {'ze': 48.2, 'az': 159.6,},
                'Aux1':         {'ze':45.0, 'az':45.0},
                'Aux2':         {'ze':45.0, 'az':225.0},
                },
    }

_sites['a3o'] = {
        'Location':     (-16.465722, -71.493239, 2400),
        'Name':         'Arequipa Automatic Airglow Observatory',
        'Abbreviation': 'a3o',
        'Timezone':     'America/Lima',
        'BufferTime':   45,
        'CloudThresh':  -25.0,
        'scpUser':      None,
        'scpPort':      None,
        'Network':      'peru',
        'sql_id':       23, # ID on the airglow SQL database
        'share':        False, # whether or not to save a copy of the npz file in a separate folder
        'borders':      True,
        'Directions':   {
                'Laser': {'ze': 178, 'az': -102, 'exptime': 30,
		            'n_exp': 0, 'last_exp': None, 'delay': 600,},
	            'Zenith': {'ze': 0, 'az': 0, 'exptime': 210,
		            'n_exp': 0, 'last_exp': None, 'delay':1500,},
	            'North': {'ze': 45, 'az': 0, 'exptime': 210,
		            'n_exp': 0, 'last_exp': None, 'delay':0,},
	            'South': {'ze': -45, 'az': 0, 'exptime': 210,
		            'n_exp': 0, 'last_exp': None, 'delay':0,},
	            'East': {'ze': -45, 'az': -90, 'exptime': 210,
		            'n_exp': 0, 'last_exp': None, 'delay':0,},
	            'West': {'ze': -45, 'az': 90, 'exptime': 210,
		            'n_exp': 0, 'last_exp': None, 'delay':0,},
                'CV_NZK_A3O_1': {'ze': -52.05, 'az': 159.61,},
                'IN_NZK_A3O'  : {'ze': -41.7, 'az': 113.55,},
                'CV_NZK_A3O_2': {'ze': -50.93, 'az': 68.96,},
                'Aux1': {'ze':45, 'az':45},
                'Aux2': {'ze':45, 'az':135},
                'Aux3': {'ze':45, 'az':225},
                },
    }

_sites['mh'] = {
        'Location':     (42.6190, -71.4913, 0),
        'Name':         'Millstone Hill',
        'Abbreviation': 'mh',
        'Timezone':     'US/Eastern',
        'BufferTime':   None,
        'CloudThresh':  None,
        'scpUser':      None,
        'scpPort':      None,
        'Network':      'mh',
        'sql_id':       None, # ID on the airglow SQL database
        'share':        False, # whether or not to save a copy of the npz file in a separate folder
        'borders':      True,
        'Directions':   {
                'Laser': None,
	            'Zenith': {'ze': 0, 'az': 0, 'exptime': 210,
		            'n_exp': 0, 'last_exp': None, 'delay':1500,},
	            'North': {'ze': 45, 'az': 0, 'exptime': 210,
		            'n_exp': 0, 'last_exp': None, 'delay':0,},
	            'South': {'ze': -45, 'az': 0, 'exptime': 210,
		            'n_exp': 0, 'last_exp': None, 'delay':0,},
	            'East': {'ze': -45, 'az': -90, 'exptime': 210,
		            'n_exp': 0, 'last_exp': None, 'delay':0,},
	            'West': {'ze': -45, 'az': 90, 'exptime': 210,
		            'n_exp': 0, 'last_exp': None, 'delay':0,},
                },
    }

_sites['bdr'] = {
        'Location':     (11.572, 37.394, 1791),
        'Name':         '',
        'Abbreviation': 'bdr',
        'Timezone':     'Africa/Addis_Ababa',
        'BufferTime':   None,
        'CloudThresh':  -25.0,
        'scpUser':      None,
        'scpPort':      None,
        'Network':      'ethiopia',
        'sql_id':       29, # ID on the airglow SQL database
        'share':        False, # whether or not to save a copy of the npz file in a separate folder
        'borders':      True,
        'Directions':   {
                'Laser': {'ze': -179, 'az': 212, 'exptime': 30,
		            'n_exp': 0, 'last_exp': None, 'delay':600,},
	            'Zenith': {'ze': 0, 'az': 0, 'exptime': 180,
		            'n_exp': 0, 'last_exp': None, 'delay':1500,},
	            'North': {'ze': 45, 'az': 0, 'exptime': 180,
		            'n_exp': 0, 'last_exp': None, 'delay':0,},
	            'South': {'ze': 45, 'az': 180, 'exptime': 180,
		            'n_exp': 0, 'last_exp': None, 'delay':0,},
	            'East': {'ze': 45, 'az': 90, 'exptime': 180,
		            'n_exp': 0, 'last_exp': None, 'delay':0,},
	            'West': {'ze': 45, 'az': -90, 'exptime': 180,
		            'n_exp': 0, 'last_exp': None, 'delay':0,},
                },
    }


_sites['ao'] = {
        'Location':     (18.3442, -66.7528, 0),
        'Name':         'Arecibo Observatory',
        'Abbreviation': 'ao',
        'Timezone':     'America/Puerto_Rico',
        'BufferTime':   None,
        'CloudThresh':  None,
        'scpUser':      None,
        'scpPort':      None,
        'Network':      'ao',
        'sql_id':       None, # ID on the airglow SQL database
        'share':        False, # whether or not to save a copy of the npz file in a separate folder
        'borders':      True,
        'Directions':   {
                'Laser': None,
	            'Zenith': {'ze': 0, 'az': 0, 'exptime': 210,
		            'n_exp': 0, 'last_exp': None, 'delay':1500,},
	            'North': {'ze': 45, 'az': 0, 'exptime': 210,
		            'n_exp': 0, 'last_exp': None, 'delay':0,},
	            'South': {'ze': -45, 'az': 0, 'exptime': 210,
		            'n_exp': 0, 'last_exp': None, 'delay':0,},
	            'East': {'ze': -45, 'az': -90, 'exptime': 210,
		            'n_exp': 0, 'last_exp': None, 'delay':0,},
	            'West': {'ze': -45, 'az': 90, 'exptime': 210,
		            'n_exp': 0, 'last_exp': None, 'delay':0,},
                },
    }


_instruments = {}

_instruments['minime01'] = {
        'name'          : 'minime01',
        'N'             : 500,          # Number of annuli
        'N0'            : 0,            # First annulus to use
        'N1'            : 500,          # Last annulus to use
        'focal_length'  : 300e-3,       # focal length of lens in m
        'pix_size'      : 13e-6,        # pixel size on CCD in m
        'lam_laser'     : 632.8e-9,     # laser wavelength in m
        'lam0'          : 630.0e-9,     # nominal line center wavelength in m
        'nominal_t'     : 1.5e-2,       # approximate etalon gap in m
        'default_params': {# instrument params to be used if the laser fails (i.e., zenith reference)
                                'R': 0.77,
                            'alpha': 8.7e-5,
                                'I': 1.0,
                                'B': 0.0,
                               'a1': 7.0e-2,
                               'a2': -4.5e-2,
                              'b0': 1.06,
                              'b1': 2.06e-1,
                              'b2': -6.6e-2,
                           'center':  (251.7, 265.1),
                          },
        'sql_winds_id'          : 56,           # ID for SQL database
        'sql_temperatures_id'   : 57,           # ID for SQL database
        'sql_diagnostics_id'    : 82,           # ID for SQL database
        'many_fringes'          : True,         # indicates whether radial falloff terms should be used
        'bad_wind_dates'        : [],   # Each entry is a tuple (start_date, stop_date, flag), between which data are bad. flag is a number, indicating the severity.
        'bad_temperature_dates' : [],   # Each entry is a tuple (start_date, stop_date, flag), between which data are bad. flag is a number, indicating the severity.
        'send_to_madrigal'      : True, # whether or not we should send this instrument's data to Madrigal
        'skyI_quality_thresh'   : [-np.inf,-np.inf], # The brightness [counts/sec] below which we raise the quality flag (for q=1 and q=2, respectively). Red only.
        'skyB_quality_thresh'   : np.inf,            # Label with q=1 for data with skyB > this number. Red and green.
        'plot_ref'              : 'laser',           # 'laser' or 'zenith'. How to generate quicklook plots (This doesn't affect what's in npz file)
    }

_instruments['minime02'] = {
        'name'          : 'minime02',
        'N'             : 500,          # Number of annuli
        'N0'            : 0,            # First annulus to use
        'N1'            : 500,          # Last annulus to use
        'focal_length'  : 300e-3,       # focal length of lens in m
        'pix_size'      : 13e-6,        # pixel size on CCD in m
        'lam_laser'     : 632.8e-9,     # laser wavelength in m
        'lam0'          : 630.0e-9,     # nominal line center wavelength in m
        'nominal_t'     : 1.5e-2,       # approximate etalon gap in m
        'default_params': {# instrument params to be used if the laser fails (i.e., zenith reference)
                                'R': 0.77,
                            'alpha': 8.7e-5,
                                'I': 1.0,
                                'B': 0.0,
                               'a1': 1.7e-1,
                               'a2': -5.7e-2,
                               'b0': 7.6e-1,
                               'b1': 1.0e-1,
                               'b2': -6.4e-2,
                           'center':  (261.0, 254.6),
                          },
        'sql_winds_id'          : 52,           # ID for SQL database
        'sql_temperatures_id'   : 53,           # ID for SQL database
        'sql_diagnostics_id'    : 83,           # ID for SQL database
        'many_fringes'          : True,         # indicates whether radial falloff terms should be used
        'bad_wind_dates'        : [],   # Each entry is a tuple (start_date, stop_date, flag), between which data are bad. flag is a number, indicating the severity.
        'bad_temperature_dates' : [(datetime.datetime(2013,5,1), datetime.datetime(2013,9,20),1,)],   # Each entry is a tuple (start_date, stop_date, flag), between which data are bad. flag is a number, indicating the severity.
        'send_to_madrigal'      : True, # whether or not we should send this instrument's data to Madrigal
        'skyI_quality_thresh'   : [0.0355,-np.inf], # The brightness [counts/sec] below which we raise the quality flag (for q=1 and q=2, respectively). Red only.
        'skyB_quality_thresh'   : np.inf,            # Label with q=1 for data with skyB > this number. Red and green.
        'plot_ref'              : 'laser',           # 'laser' or 'zenith'. How to generate quicklook plots (This doesn't affect what's in npz file)
    }

# TODO: Fill in this instrument's parameters when it ships.
_instruments['minime03'] = {
        'name'          : 'minime03',
        'N'             : 500,          # Number of annuli
        'N0'            : 50,            # First annulus to use
        'N1'            : 500,          # Last annulus to use
        'focal_length'  : 310e-3,       # focal length of lens in m
        'pix_size'      : 13e-6,        # pixel size on CCD in m
        'lam_laser'     : 632.8e-9,     # laser wavelength in m
        'lam0'          : 630.0e-9,     # nominal line center wavelength in m
        'nominal_t'     : 1.5e-2,       # approximate etalon gap in m
        'default_params': {# instrument params to be used if the laser fails (i.e., zenith reference)
                                'R': 6.098e-01,
                            'alpha': 8.377e-05,
                                'I': 1.0,
                                'B': 0.0,
                               'a1': -3.041e-01,
                               'a2': 3.307e-02,
                               'b0': 4.420e-02,
                               'b1': -6.222e-01,
                               'b2': 9.518e-01,
                           'center':  (250.31, 245.12),
                          },
        'sql_winds_id'          : 99,           # ID for SQL database
        'sql_temperatures_id'   : 100,           # ID for SQL database
        'sql_diagnostics_id'    : 84,           # ID for SQL database
        'many_fringes'          : True,         # indicates whether radial falloff terms should be used
        'bad_wind_dates'        : [],   # Each entry is a tuple (start_date, stop_date, flag), between which data are bad. flag is a number, indicating the severity.
        'bad_temperature_dates' : [],   # Each entry is a tuple (start_date, stop_date, flag), between which data are bad. flag is a number, indicating the severity.
        'send_to_madrigal'      : False, # whether or not we should send this instrument's data to Madrigal
        'skyI_quality_thresh'   : [0.2275, 0.1074], # The brightness [counts/sec] below which we raise the quality flag (for q=1 and q=2, respectively). Red only.
        'skyB_quality_thresh'   : np.inf,            # Label with q=1 for data with skyB > this number. Red and green.
        'plot_ref'              : 'laser',           # 'laser' or 'zenith'. How to generate quicklook plots (This doesn't affect what's in npz file)
    }

_instruments['minime04'] = {
        'name'          : 'minime04',
        'N'             : 500,          # Number of annuli
        'N0'            : 0,            # First annulus to use
        'N1'            : 500,          # Last annulus to use
        'focal_length'  : 310e-3,       # focal length of lens in m
        'pix_size'      : 13e-6,        # pixel size on CCD in m
        'lam_laser'     : 632.8e-9,     # laser wavelength in m
        'lam0'          : 630.0e-9,     # nominal line center wavelength in m
        'nominal_t'     : 1.5e-2,       # approximate etalon gap in m
        'default_params': {# instrument params to be used if the laser fails (i.e., zenith reference)
                                'R': 0.74,
                            'alpha': 8.4e-5,
                                'I': 1.0,
                                'B': 0.0,
                               'a1': -3.6e-2,
                               'a2': -1.8e-2,
                               'b0': 1.8,
                               'b1': 9.2e-1,
                               'b2': -4.4e-1,
                           'center':  (253.1, 255.7),
                          },
        'sql_winds_id'          : 80,           # ID for SQL database
        'sql_temperatures_id'   : 81,           # ID for SQL database
        'sql_diagnostics_id'    : 90,           # ID for SQL database
        'many_fringes'          : True,         # indicates whether radial falloff terms should be used
        'bad_wind_dates'        : [],   # Each entry is a tuple (start_date, stop_date, flag), between which data are bad. flag is a number, indicating the severity.
        'bad_temperature_dates' : [],   # Each entry is a tuple (start_date, stop_date, flag), between which data are bad. flag is a number, indicating the severity.
        'send_to_madrigal'      : False, # whether or not we should send this instrument's data to Madrigal
        'skyI_quality_thresh'   : [-np.inf,-np.inf], # The brightness [counts/sec] below which we raise the quality flag (for q=1 and q=2, respectively). Red only.
        'skyB_quality_thresh'   : np.inf,            # Label with q=1 for data with skyB > this number. Red and green.
        'plot_ref'              : 'laser',           # 'laser' or 'zenith'. How to generate quicklook plots (This doesn't affect what's in npz file)
    }


_instruments['minime05'] = {
        'name'          : 'minime05',
        'N'             : 500,          # Number of annuli
        'N0'            : 0,            # First annulus to use
        'N1'            : 500,          # Last annulus to use
        'focal_length'  : 300e-3,       # focal length of lens in m
        'pix_size'      : 13e-6,        # pixel size on CCD in m
        'lam_laser'     : 632.8e-9,     # laser wavelength in m
        'lam0'          : 630.0e-9,     # nominal line center wavelength in m
        'nominal_t'     : 1.5e-2,       # approximate etalon gap in m
        'default_params': {# instrument params to be used if the laser fails (i.e., zenith reference)
                                'R': 0.89,
                            'alpha': 8.8e-5,
                                'I': 1.0,
                                'B': 0.0,
                               'a1': -2.6e-3,
                               'a2': -4.4e-2,
                               'b0': 1.1,
                               'b1': 2.0e-1,
                               'b2': -2.0e-1,
                            'center': (254.7, 248.3), # Updated 10/18/2024 by BJH for Aug 2024 reprocess
#                           'center': (254.7, 258.3), # Updated 09/19/2024 by JJM
#                           'center':  (254.2, 254.6),
                          },
        'sql_winds_id'          : 72,           # ID for SQL database
        'sql_temperatures_id'   : 73,           # ID for SQL database
        'sql_diagnostics_id'    : 87,           # ID for SQL database
        'many_fringes'          : True,         # indicates whether radial falloff terms should be used
        'bad_wind_dates'        : [(datetime.datetime(2012,7,1), datetime.datetime(2013,11,20),1),
                                   (datetime.datetime(2016,6,6), datetime.datetime(2016,6,7),2)],   # Each entry is a tuple (start_date, stop_date, flag), between which data are bad. flag is a number, indicating the severity.
        'bad_temperature_dates' : [(datetime.datetime(2016,6,6), datetime.datetime(2016,6,7),2)],   # Each entry is a tuple (start_date, stop_date, flag), between which data are bad. flag is a number, indicating the severity.
        'send_to_madrigal'      : True, # whether or not we should send this instrument's data to Madrigal
        'skyI_quality_thresh'   : [0.4467,0.1413], # The brightness [counts/sec] below which we raise the quality flag (for q=1 and q=2, respectively). Red only.
        'skyB_quality_thresh'   : np.inf,            # Label with q=1 for data with skyB > this number. Red and green.
        'plot_ref'              : 'laser',           # 'laser' or 'zenith'. How to generate quicklook plots (This doesn't affect what's in npz file)
    }

_instruments['minime06'] = {
        'name'          : 'minime06',
        'N'             : 500,          # Number of annuli
        'N0'            : 0,            # First annulus to use
        'N1'            : 500,          # Last annulus to use
        'focal_length'  : 300e-3,       # focal length of lens in m
        'pix_size'      : 13e-6,        # pixel size on CCD in m
        'lam_laser'     : 632.8e-9,     # laser wavelength in m
        'lam0'          : 630.0e-9,     # nominal line center wavelength in m
        'nominal_t'     : 1.5e-2,       # approximate etalon gap in m
        'default_params': {# instrument params to be used if the laser fails (i.e., zenith reference)
                                'R': 0.77,
                            'alpha': 7.7e-5,
                                'I': 1.0,
                                'B': 0.0,
                               'a1': -8.6e-1,
                               'a2': -4.0e-1,
                               'b0': 1.3,
                               'b1': 2.7e-1,
                               'b2': -3.8e-1,
                           'center':  (262.4, 259.5),
                          },
        'sql_winds_id'          : 68,           # ID for SQL database
        'sql_temperatures_id'   : 69,           # ID for SQL database
        'sql_diagnostics_id'    : 86,           # ID for SQL database
        'many_fringes'          : True,         # indicates whether radial falloff terms should be used
        'bad_wind_dates'        : [],   # Each entry is a tuple (start_date, stop_date, flag), between which data are bad. flag is a number, indicating the severity.
        'bad_temperature_dates' : [],   # Each entry is a tuple (start_date, stop_date, flag), between which data are bad. flag is a number, indicating the severity.
        'send_to_madrigal'      : False, # whether or not we should send this instrument's data to Madrigal
        'skyI_quality_thresh'   : [0.0708,0.0224], # The brightness [counts/sec] below which we raise the quality flag (for q=1 and q=2, respectively). Red only.
        'skyB_quality_thresh'   : np.inf,            # Label with q=1 for data with skyB > this number. Red and green.
        'plot_ref'              : 'laser',           # 'laser' or 'zenith'. How to generate quicklook plots (This doesn't affect what's in npz file)
    }

_instruments['minime07'] = {
        'name'          : 'minime07',
        'N'             : 500,          # Number of annuli
        'N0'            : 60,           # First annulus to use # mm07 has that weird dip in the center
        'N1'            : 500,          # Last annulus to use
        'focal_length'  : 310e-3,       # focal length of lens in m
        'pix_size'      : 13e-6,        # pixel size on CCD in m
        'lam_laser'     : 632.8e-9,     # laser wavelength in m
        'lam0'          : 630.0e-9,     # nominal line center wavelength in m
        'nominal_t'     : 1.5e-2,       # approximate etalon gap in m
        'default_params': {# instrument params to be used if the laser fails (i.e., zenith reference)
                                'R': 0.59,
                            'alpha': 8.4e-5,
                                'I': 1.0,
                                'B': 0.0,
                               'a1': -1.9e-1,
                               'a2': 5.3e-3,
                               'b0': -6.3e-2,
                               'b1': -5.2e-1,
                               'b2': 3.0e-1,
                           'center':  (250.0, 255.0),
                          },
        'sql_winds_id'          : 76,           # ID for SQL database
        'sql_temperatures_id'   : 77,           # ID for SQL database
        'sql_diagnostics_id'    : 89,           # ID for SQL database
        'many_fringes'          : True,         # indicates whether radial falloff terms should be used
        'bad_wind_dates'        : [],   # Each entry is a tuple (start_date, stop_date, flag), between which data are bad. flag is a number, indicating the severity.
        'bad_temperature_dates' : [],   # Each entry is a tuple (start_date, stop_date, flag), between which data are bad. flag is a number, indicating the severity.
        'send_to_madrigal'      : True, # whether or not we should send this instrument's data to Madrigal
        'skyI_quality_thresh'   : [0.1122,0.0562], # The brightness [counts/sec] below which we raise the quality flag (for q=1 and q=2, respectively). Red only.
        'skyB_quality_thresh'   : np.inf,            # Label with q=1 for data with skyB > this number. Red and green.
        'plot_ref'              : 'laser',           # 'laser' or 'zenith'. How to generate quicklook plots (This doesn't affect what's in npz file)
    }

_instruments['minime08'] = {
        'name'          : 'minime08',
        'N'             : 500,          # Number of annuli
        'N0'            : 0,            # First annulus to use
        'N1'            : 500,          # Last annulus to use
        'focal_length'  : 310e-3,       # focal length of lens in m
        'pix_size'      : 13e-6,        # pixel size on CCD in m
        'lam_laser'     : 632.8e-9,     # laser wavelength in m
        'lam0'          : 630.0e-9,     # nominal line center wavelength in m
        'nominal_t'     : 1.5e-2,       # approximate etalon gap in m
        'default_params': {# instrument params to be used if the laser fails (i.e., zenith reference)
                                'R': 0.72,
                            'alpha': 8.4e-5,
                                'I': 1.0,
                                'B': 0.0,
                               'a1': -1.1e-1,
                               'a2': 4.0e-3,
                               'b0': 2.5,
                               'b1': 1.2,
                               'b2': -3.2e-1,
                           'center':  (278.9, 262.9),
                          },
        'sql_winds_id'          : 74,           # ID for SQL database
        'sql_temperatures_id'   : 75,           # ID for SQL database
        'sql_diagnostics_id'    : 88,           # ID for SQL database
        'many_fringes'          : True,         # indicates whether radial falloff terms should be used
        'bad_wind_dates'        : [(datetime.datetime(2015,6,26), datetime.datetime(2015,7,14),2,)],   # Each entry is a tuple (start_date, stop_date, flag), between which data are bad. flag is a number, indicating the severity.
        'bad_temperature_dates' : [(datetime.datetime(2015,6,26), datetime.datetime(2015,7,14),2,)],   # Each entry is a tuple (start_date, stop_date, flag), between which data are bad. flag is a number, indicating the severity.
        'send_to_madrigal'      : True, # whether or not we should send this instrument's data to Madrigal
        'skyI_quality_thresh'   : [0.4467,0.2239], # The brightness [counts/sec] below which we raise the quality flag (for q=1 and q=2, respectively). Red only.
        'skyB_quality_thresh'   : np.inf,            # Label with q=1 for data with skyB > this number. Red and green.
        'plot_ref'              : 'laser',           # 'laser' or 'zenith'. How to generate quicklook plots (This doesn't affect what's in npz file)
    }


_instruments['minime09'] = {
        'name'          : 'minime09',
        'N'             : 500,          # Number of annuli
        'N0'            : 0,            # First annulus to use
        'N1'            : 500,          # Last annulus to use
        'focal_length'  : 300e-3,       # focal length of lens in m
        'pix_size'      : 13e-6,        # pixel size on CCD in m
        'lam_laser'     : 632.8e-9,     # laser wavelength in m
        'lam0'          : 630.0e-9,     # nominal line center wavelength in m
        'nominal_t'     : 1.5e-2,       # approximate etalon gap in m
        'default_params': {# instrument params to be used if the laser fails (i.e., zenith reference)
                                'R': 0.75,
                            'alpha': 8.4e-5,
                                'I': 1.0,
                                'B': 0.0,
                               'a1': 3.0e-2,
                               'a2': -3.1e-2,
                               'b0': 2.0,
                               'b1': 1.1,
                               'b2': -2.8e-1,
                           'center':  (254.3, 258.7),
                          },
        'sql_winds_id'          : 91,           # ID for SQL database
        'sql_temperatures_id'   : 92,           # ID for SQL database
        'sql_diagnostics_id'    : 93,           # ID for SQL database
        'many_fringes'          : True,         # indicates whether radial falloff terms should be used
        'bad_wind_dates'        : [],   # Each entry is a tuple (start_date, stop_date, flag), between which data are bad. flag is a number, indicating the severity.
        'bad_temperature_dates' : [],   # Each entry is a tuple (start_date, stop_date, flag), between which data are bad. flag is a number, indicating the severity.
        'send_to_madrigal'      : False, # whether or not we should send this instrument's data to Madrigal
        'skyI_quality_thresh'   : [0.0708,-np.inf], # The brightness [counts/sec] below which we raise the quality flag (for q=1 and q=2, respectively). Red only.
        'skyB_quality_thresh'   : np.inf,            # Label with q=1 for data with skyB > this number. Red and green.
        'plot_ref'              : 'laser',           # 'laser' or 'zenith'. How to generate quicklook plots (This doesn't affect what's in npz file)
    }

_instruments['minime10'] = {
        'name'          : 'minime10',
        'N'             : 500,          # Number of annuli
        'N0'            : 0,            # First annulus to use
        'N1'            : 500,          # Last annulus to use
        'focal_length'  : 30e-2,       # focal length of lens in m
        'pix_size'      : 13e-6,        # pixel size on CCD in m
        'lam_laser'     : 633.e-9,     # laser wavelength in m
        'lam0'          : 630.0e-9,     # nominal line center wavelength in m
        'lam0_gl'       : 557.7e-9,     # nominal line center wavelength in m
        'nominal_t'     : 1.2806e-2,       # approximate etalon gap in m
        'default_params': {# instrument params to be used if the laser fails (i.e., zenith reference)
                                'R': 0.77,
                            'alpha': 8.65644e-5,
                                'B': 0.0,
                                'I': 1.0,
                               'a1': -1.97e-2,
                               'a2': -8.7e-3,
                               'b0': 1.74,
                               'b1': 5.7e-1,
                               'b2': -4.2e-1,
                           'center':  (255.84, 250.88),
                          },
        'sql_winds_id'          : 122,           # ID for SQL database
        'sql_temperatures_id'   : 123,           # ID for SQL database
        'sql_gl_winds_id'       : 131,           # ID for SQL database
        'sql_gl_temperatures_id': 132,           # ID for SQL database
        'sql_diagnostics_id'    : 124,           # ID for SQL database
        'many_fringes'          : True,         # indicates whether radial falloff terms should be used
        'bad_wind_dates'        : [],   # Each entry is a tuple (start_date, stop_date, flag), between which data are bad. flag is a number, indicating the severity.
        'bad_temperature_dates' : [],   # Each entry is a tuple (start_date, stop_date, flag), between which data are bad. flag is a number, indicating the severity.
        'send_to_madrigal'      : True, # whether or not we should send this instrument's data to Madrigal
        'skyI_quality_thresh'   : [0.4180, 0.1330], #The brightness [counts/sec] below which we raise the quality flag (for q=1 and q=2, respectively). Red only.
        'skyB_quality_thresh'   : 0.2,             # Label with q=1 for data with skyB > this number. Red and green.
        'plot_ref'              : 'zenith',           # 'laser' or 'zenith'. How to generate quicklook plots (This doesn't affect what's in npz file)
     }

_instruments['minime11'] = {
        'name'          : 'minime11',
        'N'             : 500,          # Number of annuli
        'N0'            : 0,            # First annulus to use
        'N1'            : 500,          # Last annulus to use
        'focal_length'  : 30e-2,       # focal length of lens in m
        'pix_size'      : 13e-6,        # pixel size on CCD in m
        'lam_laser'     : 632.8e-9,     # laser wavelength in m
        'lam0'          : 630.0e-9,     # nominal line center wavelength in m
        'lam0_gl'       : 557.7e-9,     # nominal line center wavelength in m
        'nominal_t'     : 1.2806e-2,       # approximate etalon gap in m
        'default_params': {# instrument params to be used if the laser fails (i.e., zenith reference)
                           # BJH updated Sep 2023
                                'R': 0.674,
                            'alpha': 8.65962e-5,
                                'B': 0.0,
                                'I': 1.0,
                               'a1': 8.94e-3,
                               'a2': -3.12e-2,
                               'b0': 0.5,
                               'b1': 0.0, # Recall this site is set manually to estimate_blur=False
                               'b2': 0.0,
                           'center':  (255.5, 253.4),
                          },
        'sql_winds_id'          : 117,           # ID for SQL database
        'sql_temperatures_id'   : 118,           # ID for SQL database
        'sql_gl_winds_id'       : 133,           # ID for SQL database
        'sql_gl_temperatures_id': 134,           # ID for SQL database
        'sql_diagnostics_id'    : 119,           # ID for SQL database
        'many_fringes'          : True,         # indicates whether radial falloff terms should be used
        'bad_wind_dates'        : [],   # Each entry is a tuple (start_date, stop_date, flag), between which data are bad. flag is a number, indicating the severity.
        'bad_temperature_dates' : [],   # Each entry is a tuple (start_date, stop_date, flag), between which data are bad. flag is a number, indicating the severity.
        'send_to_madrigal'      : True, # whether or not we should send this instrument's data to Madrigal
        'skyI_quality_thresh'   : [0.6410, 0.2720],  #The brightness [counts/sec] below which we raise the quality flag (for q=1 and q=2, respectively). Red only.
        'skyB_quality_thresh'   : 0.2,            # Label with q=1 for data with skyB > this number. Red and green.
        'plot_ref'              : 'zenith',           # 'laser' or 'zenith'. How to generate quicklook plots (This doesn't affect what's in npz file)
    }

_instruments['minime12'] = {
        'name'          : 'minime12',
        'N'             : 500,          # Number of annuli
        'N0'            : 0,            # First annulus to use
        'N1'            : 500,          # Last annulus to use
        'focal_length'  : 30e-2,       # focal length of lens in m
        'pix_size'      : 13e-6,        # pixel size on CCD in m
        'lam_laser'     : 632.8e-9,     # laser wavelength in m
        'lam0'          : 630.0e-9,     # nominal line center wavelength in m
        'lam0_gl'       : 557.7e-9,     # nominal line center wavelength in m
        'nominal_t'     : 1.2806e-2,       # approximate etalon gap in m
        'default_params': {# instrument params to be used if the laser fails (i.e., zenith reference)
                                'R': 0.77,
                            'alpha': 8.65454e-5,
                                'B': 0.0,
                                'I': 1.0,
                               'a1': -6.2e-2,
                               'a2': 7.2e-4,
                               'b0': 1.33,
                               'b1': 4.5e-1,
                               'b2': -1.88e-1,
                           'center':  (257.02, 266.06),
                          },
        'sql_winds_id'          : 128,           # ID for SQL database
        'sql_temperatures_id'   : 129,           # ID for SQL database
        'sql_gl_winds_id'       : 135,           # ID for SQL database
        'sql_gl_temperatures_id': 136,           # ID for SQL database
        'sql_diagnostics_id'    : 130,           # ID for SQL database
        'many_fringes'          : True,         # indicates whether radial falloff terms should be used
        'bad_wind_dates'        : [],   # Each entry is a tuple (start_date, stop_date, flag), between which data are bad. flag is a number, indicating the severity.
        'bad_temperature_dates' : [],   # Each entry is a tuple (start_date, stop_date, flag), between which data are bad. flag is a number, indicating the severity.
        'send_to_madrigal'      : True, # whether or not we should send this instrument's data to Madrigal
        'skyI_quality_thresh'   : [0.5560, 0.1770],  #The brightness [counts/sec] below which we raise the quality flag (for q=1 and q=2, respectively). Red only.
        'skyB_quality_thresh'   : 0.2,            # Label with q=1 for data with skyB > this number. Red and green.
        'plot_ref'              : 'zenith',           # 'laser' or 'zenith'. How to generate quicklook plots (This doesn't affect what's in npz file)
    }

_instruments['minime80'] = { #Update this from a laser image or two!
        'name'          : 'minime80',
        'N'             : 500,          # Number of annuli
        'N0'            : 20,            # First annulus to use
        'N1'            : 500,          # Last annulus to use
        'focal_length'  : 300e-3,       # focal length of lens in m
        'pix_size'      : 13e-6,        # pixel size on CCD in m
        'lam_laser'     : 632.8e-9,     # laser wavelength in m
        'lam0'          : 630.0e-9,     # nominal line center wavelength in m
        'nominal_t'     : 1.5e-2,       # approximate etalon gap in m
        'default_params': {# instrument params to be used if the laser fails (i.e., zenith reference)
                                'R': 0.77,
                            'alpha': 7.7e-5,
                                'I': 1.0,
                                'B': 0.0,
                               'a1': -8.6e-1,
                               'a2': -4.0e-1,
                               'b0': 1.3,
                               'b1': 2.7e-1,
                               'b2': -3.8e-1,
                           'center':  (262.4, 259.5),
                          },
        'sql_winds_id'          : 114,           # ID for SQL database
        'sql_temperatures_id'   : 115,           # ID for SQL database
        'sql_diagnostics_id'    : 116,           # ID for SQL database
        'many_fringes'          : True,         # indicates whether radial falloff terms should be used
        'bad_wind_dates'        : [],   # Each entry is a tuple (start_date, stop_date, flag), between which data are bad. flag is a number, indicating the severity.
        'bad_temperature_dates' : [],   # Each entry is a tuple (start_date, stop_date, flag), between which data are bad. flag is a number, indicating the severity.
        'send_to_madrigal'      : False, # whether or not we should send this instrument's data to Madrigal
        'skyI_quality_thresh'   : [0.3469,0.2292], # The brightness [counts/sec] below which we raise the quality flag (for q=1 and q=2, respectively). Red only.
        'skyB_quality_thresh'   : np.inf,            # Label with q=1 for data with skyB > this number. Red and green.
        'plot_ref'              : 'laser',           # 'laser' or 'zenith'. How to generate quicklook plots (This doesn't affect what's in npz file)
    }

# TODO: Default instrument params for minime90
_instruments['minime90'] = {
        'name'          : 'minime90',
        'N'             : 500,          # Number of annuli
        'N0'            : 0,            # First annulus to use
        'N1'            : 500,          # Last annulus to use
        'focal_length'  : 310e-3,       # focal length of lens in m
        'pix_size'      : 21e-6,        # pixel size on CCD in m # TODO: Is this right?
        'lam_laser'     : 632.8e-9,     # laser wavelength in m
        'lam0'          : 630.0e-9,     # nominal line center wavelength in m
        'nominal_t'     : 1.5e-2,       # approximate etalon gap in m
        'default_params': {# instrument params to be used if the laser fails (i.e., zenith reference)
                                'R': 0.72,
                            'alpha': 6.9e-5,
                                'I': 1.0,
                                'B': 0.0,
                               'a1': -4.8e-2,
                               'a2': -1.5e-2,
                               'b0': 1.0,
                               'b1': -2.1e-1,
                               'b2': -4.9e-2,
                           'center':  (254.4, 253.2),
                          },
        'sql_winds_id'          : 64,           # ID for SQL database
        'sql_temperatures_id'   : 65,           # ID for SQL database
        'sql_diagnostics_id'    : 94,           # ID for SQL database
        'many_fringes'          : True,         # indicates whether radial falloff terms should be used
        'bad_wind_dates'        : [],   # Each entry is a tuple (start_date, stop_date, flag), between which data are bad. flag is a number, indicating the severity.
        'bad_temperature_dates' : [],   # Each entry is a tuple (start_date, stop_date, flag), between which data are bad. flag is a number, indicating the severity.
        'send_to_madrigal'      : False, # whether or not we should send this instrument's data to Madrigal
        'skyI_quality_thresh'   : [-np.inf,-np.inf], # The brightness [counts/sec] below which we raise the quality flag (for q=1 and q=2, respectively). Red only.
        'skyB_quality_thresh'   : np.inf,            # Label with q=1 for data with skyB > this number. Red and green.
        'plot_ref'              : 'laser',           # 'laser' or 'zenith'. How to generate quicklook plots (This doesn't affect what's in npz file)
    }

_instruments['minime91'] = {
        'name'          : 'minime91',
        'N'             : 500,          # Number of annuli
        'N0'            : 0,            # First annulus to use
        'N1'            : 500,          # Last annulus to use
        'focal_length'  : 310e-3,       # focal length of lens in m
        'pix_size'      : 13e-6,        # pixel size on CCD in m
        'lam_laser'     : 632.8e-9,     # laser wavelength in m
        'lam0'          : 630.0e-9,     # nominal line center wavelength in m
        'nominal_t'     : 1.5e-2,       # approximate etalon gap in m
        'default_params': {# instrument params to be used if the laser fails (i.e., zenith reference)
                                'R': 0.746,
                            'alpha': 8.373e-5,
                                'I': 1.0,
                                'B': 0.0,
                               'a1': 1.8e-2,
                               'a2': -3.24e-2,
                               'b0': 1.14,
                               'b1': 3.67e-1,
                               'b2': 5.7e-2,
                           #'center':  (253.14137959, 255.67217962), # from 2012
                           'center': (251.366416846, 252.039655294) # from Sep 01 2013
                          },
        'sql_winds_id'          : 66,           # ID for SQL database
        'sql_temperatures_id'   : 67,           # ID for SQL database
        'sql_diagnostics_id'    : 95,           # ID for SQL database
        'many_fringes'          : True,         # indicates whether radial falloff terms should be used
        'bad_wind_dates'        : [],   # Each entry is a tuple (start_date, stop_date, flag), between which data are bad. flag is a number, indicating the severity.
        'bad_temperature_dates' : [],   # Each entry is a tuple (start_date, stop_date, flag), between which data are bad. flag is a number, indicating the severity.
        'send_to_madrigal'      : False, # whether or not we should send this instrument's data to Madrigal
        'skyI_quality_thresh'   : [-np.inf,-np.inf], # The brightness [counts/sec] below which we raise the quality flag (for q=1 and q=2, respectively). Red only.
        'skyB_quality_thresh'   : np.inf,            # Label with q=1 for data with skyB > this number. Red and green.
        'plot_ref'              : 'laser',           # 'laser' or 'zenith'. How to generate quicklook plots (This doesn't affect what's in npz file)
    }

# TODO: Default instrument params for minime92
_instruments['minime92'] = {
        'name'          : 'minime92',
        'N'             : 500,          # Number of annuli
        'N0'            : 0,            # First annulus to use
        'N1'            : 500,          # Last annulus to use
        'focal_length'  : 300e-3,       # focal length of lens in m # Is this right?
        'pix_size'      : 6.4e-6,       # pixel size on CCD in m # Is this right?
        'lam_laser'     : 632.8e-9,     # laser wavelength in m
        'lam0'          : 630.0e-9,     # nominal line center wavelength in m
        'nominal_t'     : 1.0e-2,       # approximate etalon gap in m
        'default_params': {# instrument params to be used if the laser fails (i.e., zenith reference)
                                'R': 0.746,
                            'alpha': 8.373e-5,
                                'I': 1.0,
                                'B': 0.0,
                               'a1': 1.8e-2,
                               'a2': -3.24e-2,
                               'b0': 1.14,
                               'b1': 3.67e-1,
                               'b2': 5.7e-2,
                           'center':  (253.14137959, 255.67217962),
                          },
        'sql_winds_id'          : 96,           # ID for SQL database
        'sql_temperatures_id'   : 97,           # ID for SQL database
        'sql_diagnostics_id'    : 98,           # ID for SQL database
        'many_fringes'          : False,        # indicates whether radial falloff terms should be used
        'bad_wind_dates'        : [],   # Each entry is a tuple (start_date, stop_date, flag), between which data are bad. flag is a number, indicating the severity.
        'bad_temperature_dates' : [],   # Each entry is a tuple (start_date, stop_date, flag), between which data are bad. flag is a number, indicating the severity.
        'send_to_madrigal'      : False, # whether or not we should send this instrument's data to Madrigal
        'skyI_quality_thresh'   : [-np.inf,-np.inf], # The brightness [counts/sec] below which we raise the quality flag (for q=1 and q=2, respectively). Red only.
        'skyB_quality_thresh'   : np.inf,            # Label with q=1 for data with skyB > this number. Red and green.
        'plot_ref'              : 'laser',           # 'laser' or 'zenith'. How to generate quicklook plots (This doesn't affect what's in npz file)
    }

# TODO: recalculate default parameters once more reliable laser images come through (2015Oct14 BJH)
_instruments['minime94'] = {
        'name'          : 'minime94',
        'N'             : 500,          # Number of annuli
        'N0'            : 50,           # First annulus to use
        'N1'            : 500,          # Last annulus to use
        'focal_length'  : 300e-3,       # focal length of lens in m
        'pix_size'      : 13e-6,        # pixel size on CCD in m
        'lam_laser'     : 632.8e-9,     # laser wavelength in m
        'lam0'          : 630.0e-9,     # nominal line center wavelength in m
        'nominal_t'     : 1.5e-2,       # approximate etalon gap in m
        'default_params': {# instrument params to be used if the laser fails (i.e., zenith reference)
                                'R': 5.240e-01,
                            'alpha': 8.384e-05,
                                'I': 1.0,
                                'B': 0.0,
                               'a1': -5.601e-02,
                               'a2': -3.740e-02,
                               'b0': -3.728e-01,
                               'b1': -5.562e-01,
                               'b2': 6.961e-01,
                           'center':  (254.94, 253.00),
                          },
        'sql_winds_id'          : 107,           # ID for SQL database
        'sql_temperatures_id'   : 108,           # ID for SQL database
        'sql_diagnostics_id'    : 109,           # ID for SQL database
        'many_fringes'          : True,         # indicates whether radial falloff terms should be used
        'bad_wind_dates'        : [],   # Each entry is a tuple (start_date, stop_date, flag), between which data are bad. flag is a number, indicating the severity.
        'bad_temperature_dates' : [],   # Each entry is a tuple (start_date, stop_date, flag), between which data are bad. flag is a number, indicating the severity.
        'send_to_madrigal'      : True, # whether or not we should send this instrument's data to Madrigal
        'skyI_quality_thresh'   : [0.0891,0.0447], # The brightness [counts/sec] below which we raise the quality flag (for q=1 and q=2, respectively). Red only.
        'skyB_quality_thresh'   : np.inf,            # Label with q=1 for data with skyB > this number. Red and green.
        'plot_ref'              : 'laser',           # 'laser' or 'zenith'. How to generate quicklook plots (This doesn't affect what's in npz file)
    }


# TODO: default instrument parameters, if we end up analyzing this instrument regularly
_instruments['minime95'] = {
        'name'          : 'minime95',
        'N'             : 500,          # Number of annuli
        'N0'            : 0,            # First annulus to use
        'N1'            : 500,          # Last annulus to use
        'focal_length'  : 300e-3,       # focal length of lens in m
        'pix_size'      : 13e-6,        # pixel size on CCD in m
        'lam_laser'     : 632.8e-9,     # laser wavelength in m
        'lam0'          : 630.0e-9,     # nominal line center wavelength in m
        'nominal_t'     : 1.5e-2,       # approximate etalon gap in m
        'default_params': {# instrument params to be used if the laser fails (i.e., zenith reference)
                                'R': 0.77,
                            'alpha': 7.7e-5,
                                'I': 1.0,
                                'B': 0.0,
                               'a1': -8.6e-1,
                               'a2': -4.0e-1,
                               'b0': 1.3,
                               'b1': 2.7e-1,
                               'b2': -3.8e-1,
                           'center':  (262.4, 259.5),
                          },
        'sql_winds_id'          : None,           # ID for SQL database
        'sql_temperatures_id'   : None,           # ID for SQL database
        'sql_diagnostics_id'    : None,           # ID for SQL database
        'many_fringes'          : True,         # indicates whether radial falloff terms should be used
        'bad_wind_dates'        : [],   # Each entry is a tuple (start_date, stop_date, flag), between which data are bad. flag is a number, indicating the severity.
        'bad_temperature_dates' : [],   # Each entry is a tuple (start_date, stop_date, flag), between which data are bad. flag is a number, indicating the severity.
        'send_to_madrigal'      : False, # whether or not we should send this instrument's data to Madrigal
        'skyI_quality_thresh'   : [-np.inf,-np.inf], # The brightness [counts/sec] below which we raise the quality flag (for q=1 and q=2, respectively). Red only.
        'skyB_quality_thresh'   : np.inf,            # Label with q=1 for data with skyB > this number. Red and green.
        'plot_ref'              : 'laser',           # 'laser' or 'zenith'. How to generate quicklook plots (This doesn't affect what's in npz file)
    }


_instruments['noto01'] = {} # TODO (if we need to)

_instruments['noto02'] = {} # TODO (if we need to)

# Add "Abbreviation" key to the instrument dictionary
for instr_name in _instruments.keys():
    _instruments[instr_name]['Abbreviation'] = instr_name



################## Site information functions ####################


def get_site_info(site_name, dn=datetime.datetime.now()):
    '''
    Return a dictionary with information about a site.

    INPUT:
        site_name - abbreviated site name (e.g., 'uao')
        dn - datetime.datetime
    OUTPUT:
        site_info - dictionary with information about the site.
        (keys are 'Location', 'TimeZone', 'Name', etc.)
    '''

    try:
        site_info = _sites[site_name].copy()
    except KeyError:
        raise Exception('Site name ("%s") not recognized. Try one of %s.' % \
                         (site_name, str(_sites.keys())))

    if site_name == 'mor' and dn < datetime.datetime(2015,7,30):
        # We changed the MOR FPI to follow UTC time on 7/30/15
        site_info['Timezone'] = 'Africa/Casablanca'
    if site_name == 'car' and dn < datetime.datetime(2025,10,25):
        # We changed the CAR FPI to follow UTC time on 10/25/25
        site_info['Timezone'] = 'America/Recife'

    return site_info

def get_network_info(network_name, dn=datetime.datetime.now()):
    '''
    Return a dictionary of site dictionaries, keyed by the site name. Only
    sites in the network specified by network_name are included.

    INPUT:
        network_name - abbreviated network name (e.g., 'nation')
        dn - datetime.datetime
    OUTPUT:
        network_dict - dictionary whose keys are site names (e.g., 'uao') and values
        are dictionaries with information about the site (see get_site_info).
        For example, network_dict['uao'] is the same as get_site_info('uao')
        Also, network_dict has keys describing network level information, such
        as the network's sql_id.
    '''

    network_dict = {}
    if network_name in _networks.keys():
        network_dict = _networks[network_name].copy()

    for site_name in _sites:
        if _sites[site_name]['Network'] == network_name:
            network_dict[site_name] = get_site_info(site_name, dn)

    if len(network_dict) == 0: # network_name not recognized
        allowable_names = list(set([_sites[site_name]['Network'] for site_name in _sites]))
        raise Exception('Network name ("%s") not recognized. Try one of %s.' % \
                         (network_name, str(allowable_names)))
    return network_dict

def get_all_sites_info(dn=datetime.datetime.now()):
    '''
    Return a dictionary of all site dictionaries, keyed by the site name.

    INPUT:
        dn - datetime.datetime
    OUTPUT:
        all_site_dicts - dictionary whose keys are site names (e.g., 'uao') and values
        are dictionaries with information about the site (see get_site_info).
        For example, all_site_dicts['uao'] is the same as get_site_info('uao')
    '''
    all_site_dicts = {}
    for site_name in _sites.keys():
        all_site_dicts[site_name] = get_site_info(site_name, dn)
    return all_site_dicts




################### Instrument information functions #######################

def get_site_of(instr_name, dn):
    '''
    Return the name of the site where the instrument with name
    instr_name was on the day with date number dn. Return None
    if this instrument was nowhere on this date.
    INPUTS:
        instr_name - str, e.g., 'minime05'
        dn - datetime.datetime
    OUTPUTS:
        site_name - str, site name on this day, or None
    '''

    try:
        startstop = _dates[instr_name]
    except KeyError:
        raise Exception('Instrument name "%s" not recognized. Try one of: %s' \
                        % ( instr_name, str(sorted(_instruments.keys())) ))
    site_name = None
    for sn in startstop:
        start = startstop[sn]['start']
        stop  = startstop[sn]['stop' ]
        if start <= dn and (stop is None or dn <= stop):
            # We have a match. Make sure that we haven't found > one matches.
            if site_name is not None:
                raise Exception('Two sites ("%s", "%s") found for instrument "%s" on "%s")' \
                                % (site_name, sn, instr_name, str(dn)))
            site_name = sn

    return site_name


def get_instr_at(site_name, dn):
    '''
    Return the names of the instruments at site site_name
    on the day with date number dn.
    INPUTS:
        site_name - str, e.g., 'uao'
        dn - datetime.datetime
    OUTPUTS:
        instr_names - list of strs, comprising instrument names
    '''

    instr_names = []
    for n in _dates: # loop over possible instrument names
        if get_site_of(n, dn) == site_name:
            # add it to the list
            instr_names.append(n)
    return instr_names


def get_instr_info(instr_name, dn = datetime.datetime.now()):
    '''
    Return an instrument dictionary for instrument with name instr_name.
    This may depend on the date number dn.
    INPUTS:
        instr_name - str, e.g., 'minime01'
        dn - datetime.datetime
    OUTPUTS:
        instrument - dictionary specifying instrument parameters
    '''
    try:
        instrument = _instruments[instr_name].copy()
    except KeyError:
        raise Exception('Instrument name "%s" not recognized. Try one of: %s' \
                        % ( instr_name, str(sorted(_instruments.keys())) ))

    # minime06 ccd was changed on 2/16/2012
    if instr_name == 'minime06' and dn > datetime.datetime(2012,2,17,12,0,0):
        instrument['pix_size'] = 24e-6

    # minime06 SQL ID's changed when moved to SAO site
    if instr_name == 'minime06' and dn > datetime.datetime(2018,1,1):
        instrument['sql_winds_id'] = 110
        instrument['sql_temperatures_id'] = 111
        instrument['sql_diagnostics_id'] = 112

    if instr_name == 'minime03':
        # minime03 had its laser installed on 12/16/2013.
        # These are the retroactive instrument parameters for the pre-laser
        # period:
        if dn < datetime.datetime(2013,12,17,0,0):
            instrument['default_params'] = {# instrument params to be used if the laser fails (i.e., zenith reference)
                                    'R': 4.722e-01,
                                'alpha': 8.357e-05,
                                    'I': 1.0,
                                    'B': 0.0,
                                   'a1': 4.128e-01,
                                   'a2': -1.968e-01,
                                   'b0': -4.654e-01,
                                   'b1': 4.003e-01,
                                   'b2': 4.973e-01,
                               'center':  (266.3, 265.7),
                              }
        # On 1/5/2014, the instrument was tuned and refocused.
        # These are the instrument parameters from before that period:
        elif dn < datetime.datetime(2014,1,5,0,0):
            instrument['default_params'] = {# instrument params to be used if the laser fails (i.e., zenith reference)
                                    'R': 5.098e-01,
                                'alpha': 8.378e-05,
                                    'I': 1.0,
                                    'B': 0.0,
                                   'a1': -3.791e-01,
                                   'a2': 4.388e-02,
                                   'b0': 2.319e-01,
                                   'b1': 3.423e-01,
                                   'b2': 7.130e-02,
                               'center':  (266.3, 265.7),
                              }
        # On 7/13/2018, the instrument was tuned and refocused.
        # These are the instrument parameters from before that period:
        elif dn < datetime.datetime(2018,7,13,0,0):
            instrument['default_params'] = {# instrument params to be used if the laser fails (i.e., zenith reference)
                                    'R': 5.115e-01,
                                'alpha': 8.370e-05,
                                    'I': 1.0,
                                    'B': 0.0,
                                   'a1': 5.810e-02,
                                   'a2': -2.618e-02,
                                   'b0': 2.319e-01,
                                   'b1': 3.423e-01,
                                   'b2': 7.130e-02,
                               'center':  (287.1,270.1),
                              }
	# The laser failed on 10/01/2019
        # These are the instrument parameters from before that period:
        elif dn < datetime.datetime(2019,10,1,0,0):
            instrument['default_params'] = {# instrument params to be used if the laser fails (i.e., zenith reference)
                                    'R': 5.115e-01,
                                'alpha': 8.370e-05,
                                    'I': 1.0,
                                    'B': 0.0,
                                   'a1': 5.810e-02,
                                   'a2': -2.618e-02,
                                   'b0': 2.319e-01,
                                   'b1': 3.423e-01,
                                   'b2': 7.130e-02,
                               'center': (283.7,276.9),
                              }

	# The laser failed on 01/07/2021
        # These are the instrument parameters from before that period:
        elif dn < datetime.datetime(2021,1,7,0,0):
            instrument['default_params'] = {# instrument params to be used if the laser fails (i.e., zenith reference)
                                    'R': 5.52e-01,
                                'alpha': 8.3755e-05,
                                    'I': 1.0,
                                    'B': 0.0,
                                   'a1': -1.567e-01,
                                   'a2': -1.893e-02,
                                   'b0': 0.5,
                                   'b1': 0,
                                   'b2': 0,
                               'center': (290.5,268.4),
                               }

        # The system was reinstalled on 11/13/2024
        # These are the instrument parameters from before that period:
        elif dn < datetime.datetime(2024,11,13,0,0):
            instrument['default_params'] = {# instrument params to be used if the laser fails (i.e., zenith reference)
                                    'R': 5.5266e-01,
                                'alpha': 8.3780e-05,
                                    'I': 1.0,
                                    'B': 0.0,
                                   'a1': 2.809e-01,
                                   'a2': -1.472e-01,
                                   'b0': -1.197e-01,
                                   'b1': -2.140e-01,
                                   'b2': 9.668e-01,
                               'center': (287.7,270.2),
                               }


    # On Aug 4, 2015, the CAR FPI was rebuilt with parts from the CAJ FPI.
    if instr_name=='minime01' and dn > datetime.datetime(2015,8,4):
        instrument['default_params'] = {# instrument params to be used if the laser fails (i.e., zenith reference)
                            'R': 6.959e-01,
                        'alpha': 8.671e-05,
                            'I': 1.0,
                            'B': 0.0,
                           'a1': -1.804e-02,
                           'a2': -1.504e-02,
                           'b0': 5.965e-01,
                           'b1': 1.238e-02,
                           'b2': 6.030e-02,
                       'center':  (275.05, 261.21),
                       }
        instrument['skyI_quality_thresh'] = [0.112,0.0355]

                # On Aug 9, 2025, the CAR FPI was serviced again.
        if dn >= datetime.datetime(2025,8,9):
            instrument['default_params'] = {# instrument params to be used if the laser fails (i.e., zenith reference)
                                'R': 0.66198036,
                            'alpha': 8.6778e-05,
                                'I': 1272.91220,
                                'B': 1439.37217,
                               'a1': 0.08355247,
                               'a2': -0.07684470,
                               'b0': 0.30174463,
                               'b1': -0.26186465,
                               'b2': -0.01362499,
                           'center':  (247.54, 258.77),
            }
            instrument['skyI_quality_thresh'] = [0.150,0.0475]
            instrument['N1'] = 300


    # In 2018, the minime06 instrument was moved to SAO, and slightly new instrument parameters are needed
    if instr_name == 'minime06' and dn > datetime.datetime(2018,1,1):
        instrument['default_params'] = {# instrument params to be used if the laser fails (i.e., zenith reference)
                             'R': 7.763e-01,
                         'alpha': 7.740e-05,
                             'I': 1.0,
                             'B': 0.0,
                            'a1': 2.916e-03,
                            'a2': -1.729e-02,
                            'b0': 1.715e+00,
                            'b1': 3.970e-01,
                            'b2': 4.601e-02,
                       'center':  (264.293,261.976),
                       }

        # After the hailstorm on Jan 20, someone probably bumped the FPI and moved the center pixel
        if dn >= datetime.datetime(2018,1,20):
            instrument['default_params']['center'] = (266.106, 267.347)

        # After getting laser data we see that center pixel shifted
        if dn >= datetime.datetime(2018,12,1):
            instrument['default_params']['center'] = (266.106, 263.65)

        #Noticed laser center shifted
        if dn>=datetime.datetime(2020,4,1):
            instrument['default_params']['center'] = (270., 266.)
            instrument['default_params']['a1'] = 1.31e-2
            instrument['default_params']['a2'] = -1.91e-2
            instrument['default_params']['b0'] = 1.75
            instrument['default_params']['b1'] = 3.43e-1
            instrument['default_params']['b2'] = -1.21e-2

        #Reinstalled motors and other fixes
        if dn>=datetime.datetime(2024,5,1):
            instrument['default_params']['center'] = (233.51, 247.03)
            instrument['default_params']['a1'] = 0.121
            instrument['default_params']['a2'] = -0.0497
            instrument['default_params']['b0'] = 1.91
            instrument['default_params']['b1'] = 0.324
            instrument['default_params']['b2'] = 0.185

    # In mid-2017, the minime09 instrument was moved to KWJ, and new instrument parameters are needed.
    # I only trust these after Jan 1, 2018, however.
    if instr_name == 'minime09' and dn > datetime.datetime(2018,1,1):
        instrument['default_params'] = {# instrument params to be used if the laser fails (i.e., zenith reference)
                             'R': 6.908e-01,
                         'alpha': 8.404e-05,
                             'I': 1.0,
                             'B': 0.0,
                            'a1': -2.722e-01,
                            'a2': 2.960e-02,
                            'b0': 1.115e+00,
                            'b1': -1.659e-01,
                            'b2': 4.122e-01,
                       'center':  (254.13,270.78),
                       }

    if (instr_name == 'minime11') and (dn > datetime.datetime(2023, 6, 13)):
        instrument['default_params'] = {# instrument params to be used if the laser fails (i.e., zenith reference)
                             'R': 6.44513e-01,
                         'alpha': 8.65755e-05,
                             'I': 1.93641e+02,
                             'B': 3.15287e+02,
                            'a1': -1.05101e-03,
                            'a2': -2.05980e-02,
                            'b0': 5.00000e-01,
                            'b1': 0.00000e+00,
                            'b2': 0.00000e+00,
                       'center':  (255.5, 258.3),
        }

    if (instr_name == 'minime10') and (dn > datetime.datetime(2025, 8, 19)):
        instrument['default_params'] = {# instrument params to be used if the laser fails (i.e., zenith reference)
                             'R': 7.29715e-01,
                         'alpha': 8.65801e-05,
                             'I': 1.85031e+03,
                             'B': 3.54120e+02,
                            'a1': -3.55102e-03,
                            'a2': -1.63115e-02,
                            'b0': 3.24543e+00,
                            'b1': 9.40814e-01,
                            'b2': -9.03348e-01,
                       'center':  (272.92, 281.91),
        }

<<<<<<< HEAD
    if (instr_name == 'minime10') and (dn > datetime.datetime(2025, 8, 19)):
        instrument['default_params']['center'] = (272.92, 281.91) # Presumably got bumped during a visit

    if (instr_name == 'minime12') and (dn > datetime.datetime(2025, 7, 23)):
        instrument['default_params']['center'] = (250.01, 250.91) # Presumably got bumped during a visit

=======
    if (instr_name == 'minime12') and (dn > datetime.datetime(2025, 7, 20)):
        instrument['default_params'] = {# instrument params to be used if the laser fails (i.e., zenith reference)
                             'R': 6.68530e-01,
                         'alpha': 8.66079e-05,
                             'I': 7.57981e+02,
                             'B': 3.02959e+02,
                            'a1': 9.92800e-02,
                            'a2': -2.94262e-02,
                            'b0': 2.21234e+00,
                            'b1': 1.14225e+00,
                            'b2': -4.93045e-01,
                       'center':  (250.01, 250.91),
        }

    if (instr_name == 'minime05') and (dn > datetime.datetime(2025, 8, 30)):
        instrument['default_params'] = {# instrument params to be used if the laser fails (i.e., zenith reference)
                             'R': 8.59079e-01,
                         'alpha': 8.83178e-05,
                             'I': 1.13497e+03,
                             'B': 3.15351e+02,
                            'a1': 1.21026e-01,
                            'a2': -6.25589e-02,
                            'b0': 1.18220e+00,
                            'b1': 1.63310e-01,
                            'b2': -3.62640e-02,
                       'center':  (254.37, 248.56),
        }
    
>>>>>>> 063501de
    return instrument

def get_all_instr_names():
    '''
    Return a list of all of the instrument names (strings).
    '''
    return _instruments.keys()

def __get_moonphase(dt):
    """Returns a floating-point number from 0-1. where 0=new, 0.5=full, 1=new"""
    #Ephem stores its date numbers as floating points, which the following uses
    #to conveniently extract the percent time between one new moon and the next
    #This corresponds (somewhat roughly) to the phase of the moon.

    #Use Year, Month, Day as arguments
    date=ephem.Date(dt)

    nnm = ephem.next_new_moon    (date)
    pnm = ephem.previous_new_moon(date)

    lunation=(date-pnm)/(nnm-pnm)

    #Note that there is a ephem.Moon().phase() command, but this returns the
    #percentage of the moon which is illuminated. This is not really what we want.

    return lunation

def get_bad_data_flags(instr_name, dn = datetime.datetime.now()):
    '''
    Return flags indicating if the wind and/or temperature
    data are not believable.
    INPUTS:
        instr_name - str, e.g., 'minime01'
        dn - datetime.datetime
    OUTPUTS:
        data_flags: length-2 list, [bad_wind_flag, bad_temperature_flag], where each is
                    a flag indicating the quality of the data. 0 is good.
    '''
    try:
        windstartstops = _instruments[instr_name]['bad_wind_dates']
        tempstartstops = _instruments[instr_name]['bad_temperature_dates']
    except KeyError:
        raise Exception('Instrument name "%s" not recognized. Try one of: %s' \
                        % ( instr_name, str(sorted(_instruments.keys())) ))

    bad_wind_flag = 0
    for (start,stop,flag) in windstartstops:
        if start <= dn and (stop is None or dn <= stop):
            bad_wind_flag = flag
    bad_temp_flag = 0
    for (start,stop,flag) in tempstartstops:
        if start <= dn and (stop is None or dn <= stop):
            bad_temp_flag = flag

    #Luis: DASI instruments flagged bad for moonphase >=0.75
    # BJH 2022 Apr 18: Keep data when moon is up. This was removing too much.
#    if instr_name in ['minime10','minime11','minime12']:
#        phase=__get_moonphase(dn)
#        if phase>=0.25 and phase<=0.75:
#            bad_wind_flag=2
#            bad_temp_flag=2




    return [bad_wind_flag, bad_temp_flag]

def angle_correction(az, ze, instr_name, dn):
    '''
    Return corrected azimuth and zenith angles. Nominally,
    this function should just return (az,ze), unless there
    is something wrong with the angles reported in the image
    header.
    INPUTS:
        az - azimuth angle (accepts an array)
        ze - zenith angle (accepts an array)
        instr_name - string, e.g., 'minime05'
        dn - datetime.datetime specifying the date of observation
    OUTPUTS:
        az - corrected azimuth angle
        ze - corrected zenith angle
    '''

    # Make the corrections for the gear-vs-chain drive issue pre-2012 in Peru
    if instr_name == 'minime90' and dn < datetime.datetime(2011, 11, 18):
        az = -az

    if instr_name == 'minime91' and dn < datetime.datetime(2011, 12, 1):
        az = -az



    return (az,ze)












<|MERGE_RESOLUTION|>--- conflicted
+++ resolved
@@ -2052,14 +2052,6 @@
                        'center':  (272.92, 281.91),
         }
 
-<<<<<<< HEAD
-    if (instr_name == 'minime10') and (dn > datetime.datetime(2025, 8, 19)):
-        instrument['default_params']['center'] = (272.92, 281.91) # Presumably got bumped during a visit
-
-    if (instr_name == 'minime12') and (dn > datetime.datetime(2025, 7, 23)):
-        instrument['default_params']['center'] = (250.01, 250.91) # Presumably got bumped during a visit
-
-=======
     if (instr_name == 'minime12') and (dn > datetime.datetime(2025, 7, 20)):
         instrument['default_params'] = {# instrument params to be used if the laser fails (i.e., zenith reference)
                              'R': 6.68530e-01,
@@ -2088,7 +2080,6 @@
                        'center':  (254.37, 248.56),
         }
     
->>>>>>> 063501de
     return instrument
 
 def get_all_instr_names():
